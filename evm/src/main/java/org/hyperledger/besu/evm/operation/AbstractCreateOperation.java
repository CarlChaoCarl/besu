/*
 * Copyright contributors to Hyperledger Besu
 *
 * Licensed under the Apache License, Version 2.0 (the "License"); you may not use this file except in compliance with
 * the License. You may obtain a copy of the License at
 *
 * http://www.apache.org/licenses/LICENSE-2.0
 *
 * Unless required by applicable law or agreed to in writing, software distributed under the License is distributed on
 * an "AS IS" BASIS, WITHOUT WARRANTIES OR CONDITIONS OF ANY KIND, either express or implied. See the License for the
 * specific language governing permissions and limitations under the License.
 *
 * SPDX-License-Identifier: Apache-2.0
 */
package org.hyperledger.besu.evm.operation;

import static org.hyperledger.besu.evm.internal.Words.clampedToLong;

import org.hyperledger.besu.datatypes.Address;
import org.hyperledger.besu.datatypes.Wei;
import org.hyperledger.besu.evm.Code;
import org.hyperledger.besu.evm.EVM;
import org.hyperledger.besu.evm.account.MutableAccount;
import org.hyperledger.besu.evm.code.CodeFactory;
import org.hyperledger.besu.evm.code.CodeInvalid;
import org.hyperledger.besu.evm.frame.ExceptionalHaltReason;
import org.hyperledger.besu.evm.frame.MessageFrame;
import org.hyperledger.besu.evm.gascalculator.GasCalculator;
import org.hyperledger.besu.evm.internal.Words;

import java.util.Optional;
import java.util.function.Supplier;

import org.apache.tuweni.bytes.Bytes;

/** The Abstract create operation. */
public abstract class AbstractCreateOperation extends AbstractOperation {

  /** The constant UNDERFLOW_RESPONSE. */
  protected static final OperationResult UNDERFLOW_RESPONSE =
      new OperationResult(0L, ExceptionalHaltReason.INSUFFICIENT_STACK_ITEMS);

  /** The maximum init code size */
  protected int maxInitcodeSize;

  /**
   * Instantiates a new Abstract create operation.
   *
   * @param opcode the opcode
   * @param name the name
   * @param stackItemsConsumed the stack items consumed
   * @param stackItemsProduced the stack items produced
   * @param gasCalculator the gas calculator
   * @param maxInitcodeSize Maximum init code size
   */
  protected AbstractCreateOperation(
      final int opcode,
      final String name,
      final int stackItemsConsumed,
      final int stackItemsProduced,
      final GasCalculator gasCalculator,
      final int maxInitcodeSize) {
    super(opcode, name, stackItemsConsumed, stackItemsProduced, gasCalculator);
    this.maxInitcodeSize = maxInitcodeSize;
  }

  @Override
  public OperationResult execute(final MessageFrame frame, final EVM evm) {
    // manual check because some reads won't come until the "complete" step.
    if (frame.stackSize() < getStackItemsConsumed()) {
      return UNDERFLOW_RESPONSE;
    }

<<<<<<< HEAD
    long cost = cost(frame);
=======
    Supplier<Code> codeSupplier = () -> getInitCode(frame, evm);

    final long cost = cost(frame, codeSupplier);
>>>>>>> f68db380
    if (frame.isStatic()) {
      return new OperationResult(cost, ExceptionalHaltReason.ILLEGAL_STATE_CHANGE);
    } else if (frame.getRemainingGas() < cost) {
      return new OperationResult(cost, ExceptionalHaltReason.INSUFFICIENT_GAS);
    }
    final Wei value = Wei.wrap(frame.getStackItem(0));

    final Address address = frame.getRecipientAddress();
    final MutableAccount account = frame.getWorldUpdater().getAccount(address);

    frame.clearReturnData();
    final long inputOffset = clampedToLong(frame.getStackItem(1));
    final long inputSize = clampedToLong(frame.getStackItem(2));
    if (inputSize > maxInitcodeSize) {
      frame.popStackItems(getStackItemsConsumed());
      return new OperationResult(cost, ExceptionalHaltReason.CODE_TOO_LARGE);
    }

    if (value.compareTo(account.getBalance()) > 0
        || frame.getDepth() >= 1024
        || account.getNonce() == -1
        || codeSupplier.get() == null) {
      fail(frame);
    } else {
      account.incrementNonce();

      final Bytes inputData = frame.readMemory(inputOffset, inputSize);
      // Never cache CREATEx initcode. The amount of reuse is very low, and caching mostly
      // addresses disk loading delay, and we already have the code.
      Code code = evm.getCodeUncached(inputData);

      if (code.isValid() && frame.getCode().getEofVersion() <= code.getEofVersion()) {
        frame.decrementRemainingGas(cost);
        spawnChildMessage(frame, code, evm);
        frame.incrementRemainingGas(cost);
      } else {
        fail(frame);
      }
    }

    return new OperationResult(cost, null);
  }

  /**
   * Cost operation.
   *
   * @param frame the frame
   * @param codeSupplier a supplier for the initcode, if needed for costing
   * @return the long
   */
  protected abstract long cost(final MessageFrame frame, Supplier<Code> codeSupplier);

  /**
   * Target contract address.
   *
   * @param frame the frame
   * @param initcode the initcode for the new contract.
   * @return the address
   */
  protected abstract Address targetContractAddress(MessageFrame frame, Code initcode);

  /**
   * Gets the initcode that will be run.
   *
   * @param frame The message frame the operation executed in
   * @param evm the EVM executing the message frame
   * @return the initcode, raw bytes, unparsed and unvalidated
   */
  protected abstract Code getInitCode(MessageFrame frame, EVM evm);

  private void fail(final MessageFrame frame) {
    final long inputOffset = clampedToLong(frame.getStackItem(1));
    final long inputSize = clampedToLong(frame.getStackItem(2));
    frame.readMutableMemory(inputOffset, inputSize);
    frame.popStackItems(getStackItemsConsumed());
    frame.pushStackItem(FAILURE_STACK_ITEM);
  }

  private void spawnChildMessage(final MessageFrame parent, final Code code, final EVM evm) {
    final Wei value = Wei.wrap(parent.getStackItem(0));

    final Address contractAddress = targetContractAddress(parent, code);

    final long childGasStipend =
        gasCalculator().gasAvailableForChildCreate(parent.getRemainingGas());
    parent.decrementRemainingGas(childGasStipend);

    // frame addition is automatically handled by parent messageFrameStack
    MessageFrame.builder()
        .parentMessageFrame(parent)
        .type(MessageFrame.Type.CONTRACT_CREATION)
        .initialGas(childGasStipend)
        .address(contractAddress)
        .contract(contractAddress)
        .inputData(Bytes.EMPTY)
        .sender(parent.getRecipientAddress())
        .value(value)
        .apparentValue(value)
        .code(code)
        .completer(child -> complete(parent, child, evm))
        .build();

    parent.setState(MessageFrame.State.CODE_SUSPENDED);
  }

  private void complete(final MessageFrame frame, final MessageFrame childFrame, final EVM evm) {
    frame.setState(MessageFrame.State.CODE_EXECUTING);

    Code outputCode =
        CodeFactory.createCode(childFrame.getOutputData(), evm.getMaxEOFVersion(), true);
    frame.popStackItems(getStackItemsConsumed());

    if (outputCode.isValid()) {
      frame.incrementRemainingGas(childFrame.getRemainingGas());
      frame.addLogs(childFrame.getLogs());
      frame.addSelfDestructs(childFrame.getSelfDestructs());
      frame.addCreates(childFrame.getCreates());

      if (childFrame.getState() == MessageFrame.State.COMPLETED_SUCCESS) {
        Address createdAddress = childFrame.getContractAddress();
        frame.pushStackItem(Words.fromAddress(createdAddress));
        onSuccess(frame, createdAddress);
      } else {
        frame.setReturnData(childFrame.getOutputData());
        frame.pushStackItem(FAILURE_STACK_ITEM);
        onFailure(frame, childFrame.getExceptionalHaltReason());
      }
    } else {
      frame.getWorldUpdater().deleteAccount(childFrame.getRecipientAddress());
      frame.setReturnData(childFrame.getOutputData());
      frame.pushStackItem(FAILURE_STACK_ITEM);
      onInvalid(frame, (CodeInvalid) outputCode);
    }

    final int currentPC = frame.getPC();
    frame.setPC(currentPC + 1);
  }

  /**
   * Called when the child {@code CONTRACT_CREATION} message has completed successfully, used to
   * give library users a chance to do implementation specific logic.
   *
   * @param frame the frame running the successful operation
   * @param createdAddress the address of the newly created contract
   */
  protected void onSuccess(final MessageFrame frame, final Address createdAddress) {
    // no-op by default
  }

  /**
   * Called when the child {@code CONTRACT_CREATION} message has failed to execute, used to give
   * library users a chance to do implementation specific logic.
   *
   * @param frame the frame running the successful operation
   * @param haltReason the exceptional halt reason of the child frame
   */
  protected void onFailure(
      final MessageFrame frame, final Optional<ExceptionalHaltReason> haltReason) {
    // no-op by default
  }

  /**
   * Called when the child {@code CONTRACT_CREATION} message has completed successfully but the
   * returned contract is invalid per chain rules, used to give library users a chance to do
   * implementation specific logic.
   *
   * @param frame the frame running the successful operation
   * @param invalidCode the code object containing the invalid code
   */
  protected void onInvalid(final MessageFrame frame, final CodeInvalid invalidCode) {
    // no-op by default
  }
}<|MERGE_RESOLUTION|>--- conflicted
+++ resolved
@@ -71,13 +71,9 @@
       return UNDERFLOW_RESPONSE;
     }
 
-<<<<<<< HEAD
-    long cost = cost(frame);
-=======
     Supplier<Code> codeSupplier = () -> getInitCode(frame, evm);
 
     final long cost = cost(frame, codeSupplier);
->>>>>>> f68db380
     if (frame.isStatic()) {
       return new OperationResult(cost, ExceptionalHaltReason.ILLEGAL_STATE_CHANGE);
     } else if (frame.getRemainingGas() < cost) {
