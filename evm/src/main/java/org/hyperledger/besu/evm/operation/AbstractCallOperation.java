/*
 * Copyright contributors to Hyperledger Besu.
 *
 * Licensed under the Apache License, Version 2.0 (the "License"); you may not use this file except in compliance with
 * the License. You may obtain a copy of the License at
 *
 * http://www.apache.org/licenses/LICENSE-2.0
 *
 * Unless required by applicable law or agreed to in writing, software distributed under the License is distributed on
 * an "AS IS" BASIS, WITHOUT WARRANTIES OR CONDITIONS OF ANY KIND, either express or implied. See the License for the
 * specific language governing permissions and limitations under the License.
 *
 * SPDX-License-Identifier: Apache-2.0
 */
package org.hyperledger.besu.evm.operation;

import static org.hyperledger.besu.evm.internal.Words.clampedToLong;

import org.hyperledger.besu.datatypes.Address;
import org.hyperledger.besu.datatypes.Wei;
import org.hyperledger.besu.evm.Code;
import org.hyperledger.besu.evm.EVM;
import org.hyperledger.besu.evm.account.Account;
import org.hyperledger.besu.evm.code.CodeV0;
import org.hyperledger.besu.evm.frame.ExceptionalHaltReason;
import org.hyperledger.besu.evm.frame.MessageFrame;
import org.hyperledger.besu.evm.frame.MessageFrame.State;
import org.hyperledger.besu.evm.gascalculator.GasCalculator;

import org.apache.tuweni.bytes.Bytes;

/**
 * A skeleton class for implementing call operations.
 *
 * <p>A call operation creates a child message call from the current message context, allows it to
 * execute, and then updates the current message context based on its execution.
 */
public abstract class AbstractCallOperation extends AbstractOperation {

  /** The constant UNDERFLOW_RESPONSE. */
  protected static final OperationResult UNDERFLOW_RESPONSE =
      new OperationResult(0L, ExceptionalHaltReason.INSUFFICIENT_STACK_ITEMS);

  static final Bytes LEGACY_SUCCESS_STACK_ITEM = BYTES_ONE;
  static final Bytes LEGACY_FAILURE_STACK_ITEM = Bytes.EMPTY;

  /**
   * Instantiates a new Abstract call operation.
   *
   * @param opcode the opcode
   * @param name the name
   * @param stackItemsConsumed the stack items consumed
   * @param stackItemsProduced the stack items produced
   * @param gasCalculator the gas calculator
   */
  AbstractCallOperation(
      final int opcode,
      final String name,
      final int stackItemsConsumed,
      final int stackItemsProduced,
      final GasCalculator gasCalculator) {
    super(opcode, name, stackItemsConsumed, stackItemsProduced, gasCalculator);
  }

  /**
   * Returns the additional gas to provide the call operation.
   *
   * @param frame The current message frame
   * @return the additional gas to provide the call operation
   */
  protected long gas(final MessageFrame frame) {
    return clampedToLong(frame.getStackItem(0));
  }

  /**
   * Returns the account the call is being made to.
   *
   * @param frame The current message frame
   * @return the account the call is being made to
   */
  protected abstract Address to(MessageFrame frame);

  /**
   * Returns the value being transferred in the call
   *
   * @param frame The current message frame
   * @return the value being transferred in the call
   */
  protected abstract Wei value(MessageFrame frame);

  /**
   * Returns the apparent value being transferred in the call
   *
   * @param frame The current message frame
   * @return the apparent value being transferred in the call
   */
  protected abstract Wei apparentValue(MessageFrame frame);

  /**
   * Returns the memory offset the input data starts at.
   *
   * @param frame The current message frame
   * @return the memory offset the input data starts at
   */
  protected abstract long inputDataOffset(MessageFrame frame);

  /**
   * Returns the length of the input data to read from memory.
   *
   * @param frame The current message frame
   * @return the length of the input data to read from memory.
   */
  protected abstract long inputDataLength(MessageFrame frame);

  /**
   * Returns the memory offset the offset data starts at.
   *
   * @param frame The current message frame
   * @return the memory offset the offset data starts at
   */
  protected abstract long outputDataOffset(MessageFrame frame);

  /**
   * Returns the length of the output data to read from memory.
   *
   * @param frame The current message frame
   * @return the length of the output data to read from memory.
   */
  protected abstract long outputDataLength(MessageFrame frame);

  /**
   * Returns the account address the call operation is being performed on
   *
   * @param frame The current message frame
   * @return the account address the call operation is being performed on
   */
  protected abstract Address address(MessageFrame frame);

  /**
   * Returns the account address the call operation is being sent from
   *
   * @param frame The current message frame
   * @return the account address the call operation is being sent from
   */
  protected abstract Address sender(MessageFrame frame);

  /**
   * Returns the gas available to execute the child message call.
   *
   * @param frame The current message frame
   * @return the gas available to execute the child message call
   */
  public abstract long gasAvailableForChildCall(MessageFrame frame);

  /**
   * Returns whether the child message call should be static.
   *
   * @param frame The current message frame
   * @return {@code true} if the child message call should be static; otherwise {@code false}
   */
  protected boolean isStatic(final MessageFrame frame) {
    return frame.isStatic();
  }

  /**
   * Returns whether the child message call is a delegate call.
   *
   * @return {@code true} if the child message call is a delegate call; otherwise {@code false}
   */
  protected boolean isDelegate() {
    return false;
  }

  @Override
  public OperationResult execute(final MessageFrame frame, final EVM evm) {
    // manual check because some reads won't come until the "complete" step.
    if (frame.stackSize() < getStackItemsConsumed()) {
      return UNDERFLOW_RESPONSE;
    }

    final Address to = to(frame);
    final boolean accountIsWarm = frame.warmUpAddress(to) || gasCalculator().isPrecompile(to);
    final long cost = cost(frame, accountIsWarm);
    if (frame.getRemainingGas() < cost) {
      return new OperationResult(cost, ExceptionalHaltReason.INSUFFICIENT_GAS);
    }
    frame.decrementRemainingGas(cost);

    frame.clearReturnData();

    final Account contract = frame.getWorldUpdater().get(to);

    final Account account = frame.getWorldUpdater().get(frame.getRecipientAddress());
    final Wei balance = account == null ? Wei.ZERO : account.getBalance();
    // If the call is sending more value than the account has or the message frame is to deep
    // return a failed call
    if (value(frame).compareTo(balance) > 0 || frame.getDepth() >= 1024) {
      frame.expandMemory(inputDataOffset(frame), inputDataLength(frame));
      frame.expandMemory(outputDataOffset(frame), outputDataLength(frame));
      // For the following, we either increment the gas or return zero so weo don't get double
      // charged. If we return zero then the traces don't have the right per-opcode cost.
      frame.incrementRemainingGas(gasAvailableForChildCall(frame) + cost);
      frame.popStackItems(getStackItemsConsumed());
      frame.pushStackItem(LEGACY_FAILURE_STACK_ITEM);
      return new OperationResult(cost, null);
    }

    final Bytes inputData = frame.readMutableMemory(inputDataOffset(frame), inputDataLength(frame));

    final Code code =
        contract == null
            ? CodeV0.EMPTY_CODE
            : evm.getCode(contract.getCodeHash(), contract.getCode());

<<<<<<< HEAD
    if (code.isValid()) {
      // frame addition is automatically handled by parent messageFrameStack
      MessageFrame.builder()
          .parentMessageFrame(frame)
          .type(MessageFrame.Type.MESSAGE_CALL)
          .initialGas(gasAvailableForChildCall(frame))
          .address(address(frame))
          .contract(to)
          .inputData(inputData)
          .sender(sender(frame))
          .value(value(frame))
          .apparentValue(apparentValue(frame))
          .code(code)
          .accessWitness(frame.getAccessWitness())
          .isStatic(isStatic(frame))
          .completer(child -> complete(frame, child))
          .build();
      frame.incrementRemainingGas(cost);

      frame.setState(MessageFrame.State.CODE_SUSPENDED);
      return new OperationResult(cost, null, 0);
    } else {
=======
    // invalid code results in a quick exit
    if (!code.isValid()) {
>>>>>>> cfc3e76d
      return new OperationResult(cost, ExceptionalHaltReason.INVALID_CODE, 0);
    }

    MessageFrame.builder()
        .parentMessageFrame(frame)
        .type(MessageFrame.Type.MESSAGE_CALL)
        .initialGas(gasAvailableForChildCall(frame))
        .address(address(frame))
        .contract(to)
        .inputData(inputData)
        .sender(sender(frame))
        .value(value(frame))
        .apparentValue(apparentValue(frame))
        .code(code)
        .isStatic(isStatic(frame))
        .completer(child -> complete(frame, child))
        .build();
    // see note in stack depth check about incrementing cost
    frame.incrementRemainingGas(cost);

    frame.setState(MessageFrame.State.CODE_SUSPENDED);
    return new OperationResult(cost, null, 0);
  }

  /**
   * Calculates Cost.
   *
   * @param frame the frame
   * @return the long
   * @deprecated use the form with the `accountIsWarm` boolean
   */
  @Deprecated(since = "24.2.0", forRemoval = true)
  @SuppressWarnings("InlineMeSuggester") // downstream users override, so @InlineMe is inappropriate
  public long cost(final MessageFrame frame) {
    return cost(frame, true);
  }

  /**
   * Calculates Cost.
   *
   * @param frame the frame
   * @param accountIsWarm whether the contract being called is "warm" as per EIP-2929.
   * @return the long
   */
  public long cost(final MessageFrame frame, final boolean accountIsWarm) {
    final long stipend = gas(frame);
    final long inputDataOffset = inputDataOffset(frame);
    final long inputDataLength = inputDataLength(frame);
    final long outputDataOffset = outputDataOffset(frame);
    final long outputDataLength = outputDataLength(frame);
    final Account recipient = frame.getWorldUpdater().get(address(frame));
    final Address to = to(frame);
    GasCalculator gasCalculator = gasCalculator();

    return gasCalculator.callOperationGasCost(
        frame,
        stipend,
        inputDataOffset,
        inputDataLength,
        outputDataOffset,
        outputDataLength,
        value(frame),
        recipient,
        to,
        accountIsWarm);
  }

  /**
   * Complete.
   *
   * @param frame the frame
   * @param childFrame the child frame
   */
  public void complete(final MessageFrame frame, final MessageFrame childFrame) {
    frame.setState(MessageFrame.State.CODE_EXECUTING);

    final long outputOffset = outputDataOffset(frame);
    final long outputSize = outputDataLength(frame);
    final Bytes outputData = childFrame.getOutputData();

    if (outputSize > outputData.size()) {
      frame.expandMemory(outputOffset, outputSize);
      frame.writeMemory(outputOffset, outputData.size(), outputData, true);
    } else if (outputSize > 0) {
      frame.writeMemory(outputOffset, outputSize, outputData, true);
    }

    frame.setReturnData(outputData);
    frame.addLogs(childFrame.getLogs());
    frame.addSelfDestructs(childFrame.getSelfDestructs());
    frame.addCreates(childFrame.getCreates());

    final long gasRemaining = childFrame.getRemainingGas();
    frame.incrementRemainingGas(gasRemaining);

    frame.popStackItems(getStackItemsConsumed());
    Bytes resultItem;

    resultItem = getCallResultStackItem(childFrame);
    frame.pushStackItem(resultItem);

    final int currentPC = frame.getPC();
    frame.setPC(currentPC + 1);
  }

  Bytes getCallResultStackItem(final MessageFrame childFrame) {
    if (childFrame.getState() == State.COMPLETED_SUCCESS) {
      return LEGACY_SUCCESS_STACK_ITEM;
    } else {
      return LEGACY_FAILURE_STACK_ITEM;
    }
  }
}<|MERGE_RESOLUTION|>--- conflicted
+++ resolved
@@ -212,36 +212,12 @@
             ? CodeV0.EMPTY_CODE
             : evm.getCode(contract.getCodeHash(), contract.getCode());
 
-<<<<<<< HEAD
-    if (code.isValid()) {
-      // frame addition is automatically handled by parent messageFrameStack
-      MessageFrame.builder()
-          .parentMessageFrame(frame)
-          .type(MessageFrame.Type.MESSAGE_CALL)
-          .initialGas(gasAvailableForChildCall(frame))
-          .address(address(frame))
-          .contract(to)
-          .inputData(inputData)
-          .sender(sender(frame))
-          .value(value(frame))
-          .apparentValue(apparentValue(frame))
-          .code(code)
-          .accessWitness(frame.getAccessWitness())
-          .isStatic(isStatic(frame))
-          .completer(child -> complete(frame, child))
-          .build();
-      frame.incrementRemainingGas(cost);
-
-      frame.setState(MessageFrame.State.CODE_SUSPENDED);
-      return new OperationResult(cost, null, 0);
-    } else {
-=======
     // invalid code results in a quick exit
     if (!code.isValid()) {
->>>>>>> cfc3e76d
       return new OperationResult(cost, ExceptionalHaltReason.INVALID_CODE, 0);
     }
 
+    // frame addition is automatically handled by parent messageFrameStack
     MessageFrame.builder()
         .parentMessageFrame(frame)
         .type(MessageFrame.Type.MESSAGE_CALL)
@@ -253,10 +229,10 @@
         .value(value(frame))
         .apparentValue(apparentValue(frame))
         .code(code)
+        .accessWitness(frame.getAccessWitness())
         .isStatic(isStatic(frame))
         .completer(child -> complete(frame, child))
         .build();
-    // see note in stack depth check about incrementing cost
     frame.incrementRemainingGas(cost);
 
     frame.setState(MessageFrame.State.CODE_SUSPENDED);
