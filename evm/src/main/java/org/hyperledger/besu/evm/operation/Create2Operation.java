--- conflicted
+++ resolved
@@ -58,21 +58,6 @@
   }
 
   @Override
-<<<<<<< HEAD
-=======
-  public long cost(final MessageFrame frame, final Supplier<Code> unused) {
-    final int inputOffset = clampedToInt(frame.getStackItem(1));
-    final int inputSize = clampedToInt(frame.getStackItem(2));
-    return clampedAdd(
-        clampedAdd(
-            gasCalculator().txCreateCost(),
-            gasCalculator().memoryExpansionGasCost(frame, inputOffset, inputSize)),
-        clampedAdd(
-            gasCalculator().createKeccakCost(inputSize), gasCalculator().initcodeCost(inputSize)));
-  }
-
-  @Override
->>>>>>> da03bf24
   public Address targetContractAddress(final MessageFrame frame, final Code initcode) {
     final Address sender = frame.getRecipientAddress();
     final Bytes32 salt = Bytes32.leftPad(frame.getStackItem(3));
@@ -89,10 +74,6 @@
     final Bytes inputData = frame.readMemory(inputOffset, inputSize);
     // Never cache CREATEx initcode. The amount of reuse is very low, and caching mostly
     // addresses disk loading delay, and we already have the code.
-<<<<<<< HEAD
-    return evm.getCode(null, inputData);
-=======
     return evm.getCodeUncached(inputData);
->>>>>>> da03bf24
   }
 }