/*
 * Copyright ConsenSys AG.
 *
 * Licensed under the Apache License, Version 2.0 (the "License"); you may not use this file except in compliance with
 * the License. You may obtain a copy of the License at
 *
 * http://www.apache.org/licenses/LICENSE-2.0
 *
 * Unless required by applicable law or agreed to in writing, software distributed under the License is distributed on
 * an "AS IS" BASIS, WITHOUT WARRANTIES OR CONDITIONS OF ANY KIND, either express or implied. See the License for the
 * specific language governing permissions and limitations under the License.
 *
 * SPDX-License-Identifier: Apache-2.0
 */
package org.hyperledger.besu.evm.operation;

import static org.hyperledger.besu.crypto.Hash.keccak256;
import static org.hyperledger.besu.evm.internal.Words.clampedAdd;
import static org.hyperledger.besu.evm.internal.Words.clampedToInt;
import static org.hyperledger.besu.evm.internal.Words.clampedToLong;

import org.hyperledger.besu.datatypes.Address;
import org.hyperledger.besu.evm.Code;
import org.hyperledger.besu.evm.EVM;
import org.hyperledger.besu.evm.frame.MessageFrame;
import org.hyperledger.besu.evm.gascalculator.GasCalculator;

import java.util.function.Supplier;

import org.apache.tuweni.bytes.Bytes;
import org.apache.tuweni.bytes.Bytes32;

/** The Create2 operation. */
public class Create2Operation extends AbstractCreateOperation {

  private static final Bytes PREFIX = Bytes.fromHexString("0xFF");

  /**
   * Instantiates a new Create2 operation.
   *
   * @param gasCalculator the gas calculator
   * @param maxInitcodeSize Maximum init code size
   */
  public Create2Operation(final GasCalculator gasCalculator, final int maxInitcodeSize) {
    super(0xF5, "CREATE2", 4, 1, gasCalculator, maxInitcodeSize, 0);
  }

  @Override
  public long cost(final MessageFrame frame, final Supplier<Code> unused) {
    return gasCalculator().create2OperationGasCost(frame);
  }

  @Override
<<<<<<< HEAD
=======
  public long cost(final MessageFrame frame, final Supplier<Code> unused) {
    final int inputOffset = clampedToInt(frame.getStackItem(1));
    final int inputSize = clampedToInt(frame.getStackItem(2));
    return clampedAdd(
        clampedAdd(
            gasCalculator().txCreateCost(),
            gasCalculator().memoryExpansionGasCost(frame, inputOffset, inputSize)),
        clampedAdd(
            gasCalculator().createKeccakCost(inputSize), gasCalculator().initcodeCost(inputSize)));
  }

  @Override
>>>>>>> 50d88313
  public Address targetContractAddress(final MessageFrame frame, final Code initcode) {
    final Address sender = frame.getRecipientAddress();
    final Bytes32 salt = Bytes32.leftPad(frame.getStackItem(3));
    final Bytes32 hash = keccak256(Bytes.concatenate(PREFIX, sender, salt, initcode.getCodeHash()));
    final Address address = Address.extract(hash);
    frame.warmUpAddress(address);
    return address;
  }

  @Override
  protected Code getInitCode(final MessageFrame frame, final EVM evm) {
    final long inputOffset = clampedToLong(frame.getStackItem(1));
    final long inputSize = clampedToLong(frame.getStackItem(2));
    final Bytes inputData = frame.readMemory(inputOffset, inputSize);
    // Never cache CREATEx initcode. The amount of reuse is very low, and caching mostly
    // addresses disk loading delay, and we already have the code.
    return evm.getCode(null, inputData);
  }
}<|MERGE_RESOLUTION|>--- conflicted
+++ resolved
@@ -47,13 +47,6 @@
 
   @Override
   public long cost(final MessageFrame frame, final Supplier<Code> unused) {
-    return gasCalculator().create2OperationGasCost(frame);
-  }
-
-  @Override
-<<<<<<< HEAD
-=======
-  public long cost(final MessageFrame frame, final Supplier<Code> unused) {
     final int inputOffset = clampedToInt(frame.getStackItem(1));
     final int inputSize = clampedToInt(frame.getStackItem(2));
     return clampedAdd(
@@ -65,7 +58,6 @@
   }
 
   @Override
->>>>>>> 50d88313
   public Address targetContractAddress(final MessageFrame frame, final Code initcode) {
     final Address sender = frame.getRecipientAddress();
     final Bytes32 salt = Bytes32.leftPad(frame.getStackItem(3));
