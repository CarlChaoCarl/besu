/*
 * Copyright ConsenSys AG.
 *
 * Licensed under the Apache License, Version 2.0 (the "License"); you may not use this file except in compliance with
 * the License. You may obtain a copy of the License at
 *
 * http://www.apache.org/licenses/LICENSE-2.0
 *
 * Unless required by applicable law or agreed to in writing, software distributed under the License is distributed on
 * an "AS IS" BASIS, WITHOUT WARRANTIES OR CONDITIONS OF ANY KIND, either express or implied. See the License for the
 * specific language governing permissions and limitations under the License.
 *
 * SPDX-License-Identifier: Apache-2.0
 */
package org.hyperledger.besu.evm.frame;

import static com.google.common.base.Preconditions.checkState;
import static java.util.Collections.emptySet;
import static org.hyperledger.besu.evm.operation.BlockHashOperation.BlockHashLookup;

import org.hyperledger.besu.collections.trie.BytesTrieSet;
import org.hyperledger.besu.collections.undo.UndoScalar;
import org.hyperledger.besu.collections.undo.UndoSet;
import org.hyperledger.besu.collections.undo.UndoTable;
import org.hyperledger.besu.datatypes.Address;
import org.hyperledger.besu.datatypes.VersionedHash;
import org.hyperledger.besu.datatypes.Wei;
import org.hyperledger.besu.evm.Code;
import org.hyperledger.besu.evm.internal.MemoryEntry;
import org.hyperledger.besu.evm.internal.OperandStack;
import org.hyperledger.besu.evm.internal.ReturnStack;
import org.hyperledger.besu.evm.internal.StorageEntry;
import org.hyperledger.besu.evm.internal.UnderflowException;
import org.hyperledger.besu.evm.log.Log;
import org.hyperledger.besu.evm.operation.Operation;
import org.hyperledger.besu.evm.worldstate.WorldUpdater;

import java.util.ArrayDeque;
import java.util.ArrayList;
import java.util.Deque;
import java.util.HashMap;
import java.util.List;
import java.util.Map;
import java.util.Optional;
import java.util.Set;
import java.util.function.Consumer;
import java.util.function.Supplier;

import com.google.common.base.Suppliers;
import com.google.common.collect.HashBasedTable;
import com.google.common.collect.HashMultimap;
import com.google.common.collect.Multimap;
import com.google.common.collect.Table;
import org.apache.tuweni.bytes.Bytes;
import org.apache.tuweni.bytes.Bytes32;
import org.apache.tuweni.bytes.MutableBytes;
import org.apache.tuweni.units.bigints.UInt256;

/**
 * A container object for all the states associated with a message.
 *
 * <p>A message corresponds to an interaction between two accounts. A Transaction spawns at least
 * one message when it's processed. Messages can also spawn messages depending on the code executed
 * within a message.
 *
 * <p>Note that there is no specific Message object in the code base. Instead, message executions
 * correspond to a {@code MessageFrame} and a specific AbstractMessageProcessor. Currently, there
 * are two such AbstractMessageProcessor types:
 *
 * <p><b>Message Call ({@code MESSAGE_CALL})</b>
 *
 * <p>A message call consists of applying a set of changes to an account on behalf of another
 * account. At the minimal end of changes is a value transfer between a sender and recipient
 * account. If the recipient account contains code, that code is also executed.
 *
 * <p><b>Contract Creation ({@code CONTRACT_CREATION})</b>
 *
 * <p>A contract creation, as its name suggests, creates contract accounts. Contract initialization
 * code and a value are supplied to initialize the contract account code and balance, respectively.
 */
public class MessageFrame {

  /**
   * Message Frame State.
   *
   * <h2>Message Frame Lifecycle</h2>
   *
   * <p>The diagram below presents the message frame lifecycle:
   *
   * <pre>
   *            ------------------------------------------------------
   *            |                                                    |
   *            |                                                    v
   *            |               ---------------------     ---------------------
   *            |               |                   |     |                   |
   *            |               |    CODE_SUCCESS   | --&gt; | COMPLETED_SUCCESS |
   *            |               |                   |     |                   |
   *            |               ---------------------     ---------------------
   *            |                         ^
   *            |                         |
   *  ---------------------     ---------------------     ---------------------
   *  |                   |     |                   | --&gt; |                   |
   *  |    NOT_STARTED    | --&gt; |   CODE_EXECUTING  |     |   CODE_SUSPENDED  |
   *  |                   |     |                   | &lt;-- |                   |
   *  ---------------------     ---------------------     ---------------------
   *            |                         |
   *            |                         |
   *            |                         |                 ---------------------
   *            |                         |                 |                   |
   *            |                         |------------&gt; |      REVERTED     |
   *            |                         |                 |                   |
   *            |                         |                 ---------------------
   *            |                         |
   *            |                         v
   *            |               ---------------------     ---------------------
   *            |               |                   |     |                   |
   *            |-------------&gt; |  EXCEPTIONAL_HALT | --&gt; | COMPLETED_FAILURE |
   *                            |                   |     |                   |
   *                            ---------------------     ---------------------
   * </pre>
   *
   * <b>Message Not Started ({@link #NOT_STARTED})</b>
   *
   * <p>The message has not begun to execute yet.
   *
   * <p><b>Code Executing ({@link #CODE_EXECUTING})</b>
   *
   * <p>The message contains code and has begun executing it. The execution will continue until it
   * is halted due to (1) spawning a child message (2) encountering an exceptional halting condition
   * (2) completing successfully.
   *
   * <p><b>Code Suspended Execution ({@link #CODE_SUSPENDED})</b>
   *
   * <p>The message has spawned a child message and has suspended its execution until the child
   * message has completed and notified its parent message. The message will then continue executing
   * code ({@link #CODE_EXECUTING}) again.
   *
   * <p><b>Code Execution Completed Successfully ({@link #CODE_SUSPENDED})</b>
   *
   * <p>The code within the message has executed to completion successfully.
   *
   * <p><b>Message Exceptionally Halted ({@link #EXCEPTIONAL_HALT})</b>
   *
   * <p>The message execution has encountered an exceptional halting condition at some point during
   * its execution.
   *
   * <p><b>Message Reverted ({@link #REVERT})</b>
   *
   * <p>The message execution has requested to revert state during execution.
   *
   * <p><b>Message Execution Failed ({@link #COMPLETED_FAILED})</b>
   *
   * <p>The message execution failed to execute successfully; most likely due to encountering an
   * exceptional halting condition. At this point the message frame is finalized and the parent is
   * notified.
   *
   * <p><b>Message Execution Completed Successfully ({@link #COMPLETED_SUCCESS})</b>
   *
   * <p>The message execution completed successfully and needs to finalized and propagated to the
   * parent message that spawned it.
   */
  public enum State {

    /** Message execution has not started. */
    NOT_STARTED,

    /** Code execution within the message is in progress. */
    CODE_EXECUTING,

    /** Code execution within the message has finished successfully. */
    CODE_SUCCESS,

    /** Code execution within the message has been suspended. */
    CODE_SUSPENDED,

    /** An exceptional halting condition has occurred. */
    EXCEPTIONAL_HALT,

    /** State changes were reverted during execution. */
    REVERT,

    /** The message execution has failed to complete successfully. */
    COMPLETED_FAILED,

    /** The message execution has completed successfully. */
    COMPLETED_SUCCESS,
  }

  /** The message type the frame corresponds to. */
  public enum Type {

    /** A Contract creation message. */
    CONTRACT_CREATION,

    /** A message call message. */
    MESSAGE_CALL,
  }

  /** The constant DEFAULT_MAX_STACK_SIZE. */
  public static final int DEFAULT_MAX_STACK_SIZE = 1024;

  // Global data fields.
  private final WorldUpdater worldUpdater;

  // Metadata fields.
  private final Type type;
  private State state = State.NOT_STARTED;

  // Machine state fields.
  private long gasRemaining;
  private int pc;
  private int section = 0;
  private final Memory memory = new Memory();
  private final OperandStack stack;
  private final Supplier<ReturnStack> returnStack;
  private Bytes output = Bytes.EMPTY;
  private Bytes returnData = Bytes.EMPTY;
  private Code createdCode = null;
  private final boolean isStatic;
  private final boolean isInitCode;

  // Transaction state fields.
  private final List<Log> logs = new ArrayList<>();
  private final Map<Address, Wei> refunds = new HashMap<>();

  // Execution Environment fields.
  private final Address recipient;
  private final Address contract;
  private final Bytes inputData;
  private final Address sender;
  private final Wei value;
  private final Wei apparentValue;
  private final Code code;

  private Optional<Bytes> revertReason;

  private final Map<String, Object> contextVariables;

  private Optional<ExceptionalHaltReason> exceptionalHaltReason = Optional.empty();
  private Operation currentOperation;
  private final Consumer<MessageFrame> completer;
  private Optional<MemoryEntry> maybeUpdatedMemory = Optional.empty();
  private Optional<StorageEntry> maybeUpdatedStorage = Optional.empty();

  private final TxValues txValues;

  /** The mark of the undoable collections at the creation of this message frame */
  private final long undoMark;

  /** mutated by AUTH operation */
  private Address authorizedBy = null;

  /**
   * Builder builder.
   *
   * @return the builder
   */
  public static Builder builder() {
    return new Builder();
  }

  private MessageFrame(
      final Type type,
      final WorldUpdater worldUpdater,
      final long initialGas,
      final Address recipient,
      final Address contract,
      final Bytes inputData,
      final Address sender,
      final Wei value,
      final Wei apparentValue,
      final Code code,
      final boolean isStatic,
      final boolean isInitCode,
      final Consumer<MessageFrame> completer,
      final Map<String, Object> contextVariables,
      final Optional<Bytes> revertReason,
      final TxValues txValues) {

    this.txValues = txValues;
    this.type = type;
    this.worldUpdater = worldUpdater;
    this.gasRemaining = initialGas;
    this.stack = new OperandStack(txValues.maxStackSize());
    this.returnStack = Suppliers.memoize(ReturnStack::new);
    this.pc = code.isValid() ? code.getCodeSection(0).getEntryPoint() : 0;
    this.recipient = recipient;
    this.contract = contract;
    this.inputData = inputData;
    this.sender = sender;
    this.value = value;
    this.apparentValue = apparentValue;
    this.code = code;
    this.isStatic = isStatic;
    this.isInitCode = isInitCode;
    this.completer = completer;
    this.contextVariables = contextVariables;
    this.revertReason = revertReason;

    this.undoMark = txValues.transientStorage().mark();
  }

  /**
   * Return the program counter.
   *
   * @return the program counter
   */
  public int getPC() {
    return pc;
  }

  /**
   * Set the program counter.
   *
   * @param pc The new program counter value
   */
  public void setPC(final int pc) {
    this.pc = pc;
  }

  /**
   * Set the code section index.
   *
   * @param section the code section index
   */
  public void setSection(final int section) {
    this.section = section;
  }

  /**
   * Return the current code section. Always zero for legacy code.
   *
   * @return the current code section
   */
  public int getSection() {
    return section;
  }

  /** Deducts the remaining gas. */
  public void clearGasRemaining() {
    this.gasRemaining = 0L;
  }

  /**
   * Decrement the amount of remaining gas.
   *
   * @param amount The amount of gas to deduct
   * @return the amount of gas available, after deductions.
   */
  public long decrementRemainingGas(final long amount) {
    this.gasRemaining -= amount;
    return this.gasRemaining;
  }

  /**
   * Return the amount of remaining gas.
   *
   * @return the amount of remaining gas
   */
  public long getRemainingGas() {
    return gasRemaining;
  }

  /**
   * Increment the amount of remaining gas.
   *
   * @param amount The amount of gas to increment
   */
  public void incrementRemainingGas(final long amount) {
    this.gasRemaining += amount;
  }

  /**
   * Set the amount of remaining gas.
   *
   * @param amount The amount of remaining gas
   */
  public void setGasRemaining(final long amount) {
    this.gasRemaining = amount;
  }

  /**
   * Return the output data.
   *
   * @return the output data
   */
  public Bytes getOutputData() {
    return output;
  }

  /**
   * Set the output data.
   *
   * @param output The output data
   */
  public void setOutputData(final Bytes output) {
    this.output = output;
  }

  /**
   * Sets the created code from CREATE* operations
   *
   * @param createdCode the code that was created
   */
  public void setCreatedCode(final Code createdCode) {
    this.createdCode = createdCode;
  }

  /**
   * gets the created code from CREATE* operations
   *
   * @return the code that was created
   */
  public Code getCreatedCode() {
    return createdCode;
  }

  /** Clears the output data buffer. */
  public void clearOutputData() {
    setOutputData(Bytes.EMPTY);
  }

  /**
   * Return the return data.
   *
   * @return the return data
   */
  public Bytes getReturnData() {
    return returnData;
  }

  /**
   * Set the return data.
   *
   * @param returnData The return data
   */
  public void setReturnData(final Bytes returnData) {
    this.returnData = returnData;
  }

  /** Clear the return data buffer. */
  public void clearReturnData() {
    setReturnData(Bytes.EMPTY);
  }

  /**
   * Returns the item at the specified offset in the stack.
   *
   * @param offset The item's position relative to the top of the stack
   * @return The item at the specified offset in the stack
   * @throws UnderflowException if the offset is out of range
   */
  public Bytes getStackItem(final int offset) {
    return stack.get(offset);
  }

  /**
   * Removes the item at the top of the stack.
   *
   * @return the item at the top of the stack
   * @throws UnderflowException if the stack is empty
   */
  public Bytes popStackItem() {
    return stack.pop();
  }

  /**
   * Removes the corresponding number of items from the top of the stack.
   *
   * @param n The number of items to pop off the stack
   */
  public void popStackItems(final int n) {
    stack.bulkPop(n);
  }

  /**
   * Pushes the corresponding item onto the top of the stack
   *
   * @param value The value to push onto the stack.
   */
  public void pushStackItem(final Bytes value) {
    stack.push(value);
  }

  /**
   * Sets the stack item at the specified offset from the top of the stack to the value
   *
   * @param offset The item's position relative to the top of the stack
   * @param value The value to set the stack item to
   * @throws IllegalStateException if the stack is too small
   */
  public void setStackItem(final int offset, final Bytes value) {
    stack.set(offset, value);
  }

  /**
   * Return the current stack size.
   *
   * @return The current stack size
   */
  public int stackSize() {
    return stack.size();
  }

  /**
   * Return the current return stack size.
   *
   * @return The current return stack size
   */
  public int returnStackSize() {
    return returnStack.get().size();
  }

  /**
   * The top item of the return stack
   *
   * @return The top item of the return stack, or null if the stack is empty
   */
  public ReturnStack.ReturnStackItem peekReturnStack() {
    return returnStack.get().peek();
  }

  /**
   * Pushes a new return stack item onto the return stack
   *
   * @param returnStackItem item to be pushed
   */
  public void pushReturnStackItem(final ReturnStack.ReturnStackItem returnStackItem) {
    returnStack.get().push(returnStackItem);
  }

  /**
   * Returns whether the message frame is static or not.
   *
   * @return {@code} true if the frame is static; otherwise {@code false}
   */
  public boolean isStatic() {
    return isStatic;
  }

  /**
   * Returns whether the message frame is contract creation / initCode or not.
   *
   * @return {@code} true if the frame is for initCode; otherwise {@code false}
   */
  public boolean isInitCode() {
    return isInitCode;
  }

  /**
   * Returns the memory size for specified memory access.
   *
   * @param offset The offset in memory
   * @param length The length of the memory access
   * @return the memory size for specified memory access
   */
  public long calculateMemoryExpansion(final long offset, final long length) {
    return memory.calculateNewActiveWords(offset, length);
  }

  /**
   * Expands memory to accommodate the specified memory access.
   *
   * @param offset The offset in memory
   * @param length The length of the memory access
   */
  public void expandMemory(final long offset, final long length) {
    memory.ensureCapacityForBytes(offset, length);
  }

  /**
   * Returns the number of bytes in memory.
   *
   * @return the number of bytes in memory
   */
  public long memoryByteSize() {
    return memory.getActiveBytes();
  }

  /**
   * Returns the number of words in memory.
   *
   * @return the number of words in memory
   */
  public int memoryWordSize() {
    return memory.getActiveWords();
  }

  /**
   * Returns the revertReason as string
   *
   * @return the revertReason string
   */
  public Optional<Bytes> getRevertReason() {
    return revertReason;
  }

  /**
   * Sets revert reason.
   *
   * @param revertReason the revert reason
   */
  public void setRevertReason(final Bytes revertReason) {
    this.revertReason = Optional.ofNullable(revertReason);
  }

  /**
   * Read bytes in memory as mutable. Contents should not be considered stable outside the scope of
   * the current operation.
   *
   * @param offset The offset in memory
   * @param length The length of the bytes to read
   * @return The bytes in the specified range
   */
  public MutableBytes readMutableMemory(final long offset, final long length) {
    return readMutableMemory(offset, length, false);
  }

  /**
   * Read bytes in memory without expanding the word capacity.
   *
   * @param offset The offset in memory
   * @param length The length of the bytes to read
   * @return The bytes in the specified range
   */
  public Bytes shadowReadMemory(final long offset, final long length) {
    return memory.getBytesWithoutGrowth(offset, length);
  }

  /**
   * Read bytes in memory .
   *
   * @param offset The offset in memory
   * @param length The length of the bytes to read
   * @return The bytes in the specified range
   */
  public Bytes readMemory(final long offset, final long length) {
    return readMutableMemory(offset, length, false).copy();
  }

  /**
   * Read bytes in memory. Contents should not be considered stable outside the scope of the current
   * operation.
   *
   * @param offset The offset in memory
   * @param length The length of the bytes to read
   * @param explicitMemoryRead true if triggered by a memory opcode, false otherwise
   * @return The bytes in the specified range
   */
  public MutableBytes readMutableMemory(
      final long offset, final long length, final boolean explicitMemoryRead) {
    final MutableBytes memBytes = memory.getMutableBytes(offset, length);
    if (explicitMemoryRead) {
      setUpdatedMemory(offset, memBytes);
    }
    return memBytes;
  }

  /**
   * Write byte to memory
   *
   * @param offset The offset in memory
   * @param value The value to set in memory
   * @param explicitMemoryUpdate true if triggered by a memory opcode, false otherwise
   */
  public void writeMemory(final long offset, final byte value, final boolean explicitMemoryUpdate) {
    memory.setByte(offset, value);
    if (explicitMemoryUpdate) {
      setUpdatedMemory(offset, Bytes.of(value));
    }
  }

  /**
   * Write bytes to memory
   *
   * @param offset The offset in memory
   * @param length The length of the bytes to write
   * @param value The value to write
   */
  public void writeMemory(final long offset, final long length, final Bytes value) {
    writeMemory(offset, length, value, false);
  }

  /**
   * Write bytes to memory
   *
   * @param offset The offset in memory
   * @param length The length of the bytes to write
   * @param value The value to write
   * @param explicitMemoryUpdate true if triggered by a memory opcode, false otherwise
   */
  public void writeMemory(
      final long offset, final long length, final Bytes value, final boolean explicitMemoryUpdate) {
    memory.setBytes(offset, length, value);
    if (explicitMemoryUpdate) {
      setUpdatedMemory(offset, 0, length, value);
    }
  }

  /**
   * Copy the bytes from the value param into memory at the specified offset. In cases where the
   * value does not have numBytes bytes the appropriate amount of zero bytes will be added before
   * writing the value bytes.
   *
   * @param offset The offset in memory
   * @param length The length of the bytes to write
   * @param value The value to write
   * @param explicitMemoryUpdate true if triggered by a memory opcode, false otherwise
   */
  public void writeMemoryRightAligned(
      final long offset, final long length, final Bytes value, final boolean explicitMemoryUpdate) {
    memory.setBytesRightAligned(offset, length, value);
    if (explicitMemoryUpdate) {
      setUpdatedMemoryRightAligned(offset, length, value);
    }
  }

  /**
   * Write bytes to memory
   *
   * @param offset The offset in memory to start writing
   * @param sourceOffset The offset in the source value to start writing
   * @param length The length of the bytes to write
   * @param value The value to write
   */
  public void writeMemory(
      final long offset, final long sourceOffset, final long length, final Bytes value) {
    writeMemory(offset, sourceOffset, length, value, false);
  }

  /**
   * Write bytes to memory
   *
   * @param offset The offset in memory to start writing
   * @param sourceOffset The offset in the source value to start writing
   * @param length The length of the bytes to write
   * @param value The value to write
   * @param explicitMemoryUpdate true if triggered by a memory opcode, false otherwise
   */
  public void writeMemory(
      final long offset,
      final long sourceOffset,
      final long length,
      final Bytes value,
      final boolean explicitMemoryUpdate) {
    memory.setBytes(offset, sourceOffset, length, value);
    if (explicitMemoryUpdate && length > 0) {
      setUpdatedMemory(offset, sourceOffset, length, value);
    }
  }

  /**
   * Copies bytes within memory.
   *
   * <p>Copying behaves as if the values are copied to an intermediate buffer before writing.
   *
   * @param dst The destination address
   * @param src The source address
   * @param length the number of bytes to copy
   * @param explicitMemoryUpdate true if triggered by a memory opcode, false otherwise
   */
  public void copyMemory(
      final long dst, final long src, final long length, final boolean explicitMemoryUpdate) {
    if (length > 0) {
      memory.copy(dst, src, length);
      if (explicitMemoryUpdate) {
        setUpdatedMemory(dst, memory.getBytes(dst, length));
      }
    }
  }

  private void setUpdatedMemory(
      final long offset, final long sourceOffset, final long length, final Bytes value) {
    final long endIndex = sourceOffset + length;
    if (sourceOffset >= 0 && endIndex > 0) {
      final int srcSize = value.size();
      if (endIndex > srcSize) {
        final MutableBytes paddedAnswer = MutableBytes.create((int) length);
        if (sourceOffset < srcSize) {
          value.slice((int) sourceOffset, (int) (srcSize - sourceOffset)).copyTo(paddedAnswer, 0);
        }
        setUpdatedMemory(offset, paddedAnswer.copy());
      } else {
        setUpdatedMemory(offset, value.slice((int) sourceOffset, (int) length).copy());
      }
    }
  }

  private void setUpdatedMemoryRightAligned(
      final long offset, final long length, final Bytes value) {
    if (length > 0) {
      final int srcSize = value.size();
      if (length > srcSize) {
        final MutableBytes paddedAnswer = MutableBytes.create((int) length);
        if ((long) 0 < srcSize) {
          value.slice(0, srcSize).copyTo(paddedAnswer, (int) (length - srcSize));
        }
        setUpdatedMemory(offset, paddedAnswer.copy());
      } else {
        setUpdatedMemory(offset, value.slice(0, (int) length).copy());
      }
    }
  }

  private void setUpdatedMemory(final long offset, final Bytes value) {
    maybeUpdatedMemory = Optional.of(new MemoryEntry(offset, value));
  }

  /**
   * Storage was updated.
   *
   * @param storageAddress the storage address
   * @param value the value
   */
  public void storageWasUpdated(final UInt256 storageAddress, final Bytes value) {
    maybeUpdatedStorage = Optional.of(new StorageEntry(storageAddress, value));
  }

  /**
   * Accumulate a log.
   *
   * @param log The log to accumulate
   */
  public void addLog(final Log log) {
    logs.add(log);
  }

  /**
   * Accumulate logs.
   *
   * @param logs The logs to accumulate
   */
  public void addLogs(final List<Log> logs) {
    this.logs.addAll(logs);
  }

  /** Clear the accumulated logs. */
  public void clearLogs() {
    logs.clear();
  }

  /**
   * Return the accumulated logs.
   *
   * @return the accumulated logs
   */
  public List<Log> getLogs() {
    return logs;
  }

  /**
   * Increment the gas refund.
   *
   * @param amount The amount to increment the refund
   */
  public void incrementGasRefund(final long amount) {
    this.txValues.gasRefunds().set(this.txValues.gasRefunds().get() + amount);
  }

  /** Clear the accumulated gas refund. */
  public void clearGasRefund() {
    this.txValues.gasRefunds().set(0L);
  }

  /**
   * Return the accumulated gas refund.
   *
   * @return accumulated gas refund
   */
  public long getGasRefund() {
    return txValues.gasRefunds().get();
  }

  /**
   * Add recipient to the self-destruct set if not already present.
   *
   * @param address The recipient to self-destruct
   */
  public void addSelfDestruct(final Address address) {
    txValues.selfDestructs().add(address);
  }

  /**
   * Add addresses to the self-destruct set if they are not already present.
   *
   * @param addresses The addresses to self-destruct
   */
  public void addSelfDestructs(final Set<Address> addresses) {
    txValues.selfDestructs().addAll(addresses);
  }

  /**
   * Returns the self-destruct set.
   *
   * @return the self-destruct set
   */
  public Set<Address> getSelfDestructs() {
    return txValues.selfDestructs();
  }

  /**
   * Add recipient to the create set if not already present.
   *
   * @param address The recipient to create
   */
  public void addCreate(final Address address) {
    txValues.creates().add(address);
  }

  /**
   * Add addresses to the create set if they are not already present.
   *
   * @param addresses The addresses to create
   */
  public void addCreates(final Set<Address> addresses) {
    txValues.creates().addAll(addresses);
  }

  /**
   * Returns the create set.
   *
   * @return the create set
   */
  public Set<Address> getCreates() {
    return txValues.creates();
  }

  /**
   * Was the account at this address created in this transaction? (in any of the previously executed
   * message frames in this transaction).
   *
   * @param address the address to check
   * @return true if the account was created in any parent or prior message frame in this
   *     transaction. False if the account existed in the world state at the beginning of the
   *     transaction.
   */
  public boolean wasCreatedInTransaction(final Address address) {
    return txValues.creates().contains((address));
  }

  /**
   * Add refund to the refunds map if not already present.
   *
   * @param beneficiary the beneficiary of the refund.
   * @param amount the amount of the refund.
   */
  public void addRefund(final Address beneficiary, final Wei amount) {
    refunds.put(beneficiary, amount);
  }

  /**
   * Returns the refunds map.
   *
   * @return the refunds map
   */
  public Map<Address, Wei> getRefunds() {
    return refunds;
  }

  /**
   * "Warms up" the address as per EIP-2929
   *
   * @param address the address to warm up
   * @return true if the address was already warmed up
   */
  public boolean warmUpAddress(final Address address) {
    return !txValues.warmedUpAddresses().add(address);
  }

  /**
   * Returns whether an address has been warmed up. Is deliberately publicly exposed for access from
   * tracers.
   *
   * @param address the address context
   * @return whether the address has been warmed up
   */
  public boolean isAddressWarm(final Address address) {
    return txValues.warmedUpAddresses().contains(address);
  }

  /**
   * "Warms up" the storage slot as per EIP-2929
   *
   * @param address the address whose storage is being warmed up
   * @param slot the slot being warmed up
   * @return true if the storage slot was already warmed up
   */
  public boolean warmUpStorage(final Address address, final Bytes32 slot) {
    return txValues.warmedUpStorage().put(address, slot, Boolean.TRUE) != null;
  }

  /**
   * Returns whether an address' slot is warmed up. Is deliberately publicly exposed for access from
   * trace
   *
   * @param address the address context
   * @param slot the slot to query
   * @return whether the address/slot couple is warmed up
   */
  public boolean isStorageWarm(final Address address, final Bytes32 slot) {
    return this.txValues.warmedUpStorage().contains(address, slot);
  }

  /**
   * Return the world state.
   *
   * @return the world state
   */
  public WorldUpdater getWorldUpdater() {
    return worldUpdater;
  }

  /**
   * Returns the message frame type.
   *
   * @return the message frame type
   */
  public Type getType() {
    return type;
  }

  /**
   * Returns the current execution state.
   *
   * @return the current execution state
   */
  public State getState() {
    return state;
  }

  /**
   * Sets the current execution state.
   *
   * @param state The new execution state
   */
  public void setState(final State state) {
    this.state = state;
  }

  /**
   * Returns the code currently being executed.
   *
   * @return the code currently being executed
   */
  public Code getCode() {
    return code;
  }

  /**
   * Returns the current input data.
   *
   * @return the current input data
   */
  public Bytes getInputData() {
    return inputData;
  }

  /**
   * Returns the recipient account recipient
   *
   * @return the callee account recipient
   */
  public Address getRecipientAddress() {
    return recipient;
  }

  /**
   * Returns the message stack size.
   *
   * @return the message stack size
   */
  public int getMessageStackSize() {
    return txValues.messageFrameStack().size();
  }

  /**
   * Returns the Call Depth, where the rootmost call is depth 0
   *
   * @return the call depth
   */
  public int getDepth() {
    return getMessageStackSize() - 1;
  }

  /**
   * Returns the recipient that originated the message.
   *
   * @return the recipient that originated the message
   */
  public Address getOriginatorAddress() {
    return txValues.originator();
  }

  /**
   * Returns the recipient of the code currently executing.
   *
   * @return the recipient of the code currently executing
   */
  public Address getContractAddress() {
    return contract;
  }

  /**
   * Returns the current gas price.
   *
   * @return the current gas price
   */
  public Wei getGasPrice() {
    return txValues.gasPrice();
  }

  /**
   * Returns the current blob gas price.
   *
   * @return the current blob gas price
   */
  public Wei getBlobGasPrice() {
    return txValues.blobGasPrice();
  }

  /**
   * Returns the recipient of the sender.
   *
   * @return the recipient of the sender
   */
  public Address getSenderAddress() {
    return sender;
  }

  /**
   * Returns the value being transferred.
   *
   * @return the value being transferred
   */
  public Wei getValue() {
    return value;
  }

  /**
   * Returns the apparent value being transferred.
   *
   * @return the apparent value being transferred
   */
  public Wei getApparentValue() {
    return apparentValue;
  }

  /**
   * Returns the current block header.
   *
   * @return the current block header
   */
  public BlockValues getBlockValues() {
    return txValues.blockValues();
  }

  /** Performs updates based on the message frame's execution. */
  public void notifyCompletion() {
    completer.accept(this);
  }

  /**
   * Returns the current message frame stack.
   *
   * @return the current message frame stack
   */
  public Deque<MessageFrame> getMessageFrameStack() {
    return txValues.messageFrameStack();
  }

  /**
   * The return stack used for EOF code sections.
   *
   * @return the return stack
   */
  public ReturnStack getReturnStack() {
    return returnStack.get();
  }

  /**
   * Sets exceptional halt reason.
   *
   * @param exceptionalHaltReason the exceptional halt reason
   */
  public void setExceptionalHaltReason(
      final Optional<ExceptionalHaltReason> exceptionalHaltReason) {
    this.exceptionalHaltReason = exceptionalHaltReason;
  }

  /**
   * Gets exceptional halt reason.
   *
   * @return the exceptional halt reason
   */
  public Optional<ExceptionalHaltReason> getExceptionalHaltReason() {
    return exceptionalHaltReason;
  }

  /**
   * Returns the current miningBeneficiary (aka coinbase)
   *
   * @return the current mining beneficiary
   */
  public Address getMiningBeneficiary() {
    return txValues.miningBeneficiary();
  }

  /**
   * Gets block hash lookup.
   *
   * @return the block hash lookup
   */
  public BlockHashLookup getBlockHashLookup() {
    return txValues.blockHashLookup();
  }

  /**
   * Gets current operation.
   *
   * @return the current operation
   */
  public Operation getCurrentOperation() {
    return currentOperation;
  }

  /**
   * Gets max stack size.
   *
   * @return the max stack size
   */
  public int getMaxStackSize() {
    return txValues.maxStackSize();
  }

  /**
   * Gets context variable.
   *
   * @param <T> the type parameter
   * @param name the name
   * @return the context variable
   */
  @SuppressWarnings({"unchecked", "TypeParameterUnusedInFormals"})
  public <T> T getContextVariable(final String name) {
    return (T) contextVariables.get(name);
  }

  /**
   * Gets context variable.
   *
   * @param <T> the type parameter
   * @param name the name
   * @param defaultValue the default value
   * @return the context variable
   */
  @SuppressWarnings("unchecked")
  public <T> T getContextVariable(final String name, final T defaultValue) {
    return (T) contextVariables.getOrDefault(name, defaultValue);
  }

  /**
   * Has context variable.
   *
   * @param name the name
   * @return the boolean
   */
  public boolean hasContextVariable(final String name) {
    return contextVariables.containsKey(name);
  }

  /**
   * Sets current operation.
   *
   * @param currentOperation the current operation
   */
  public void setCurrentOperation(final Operation currentOperation) {
    this.currentOperation = currentOperation;
  }

  /**
   * Gets warmedUp Storage.
   *
   * @return the warmed up storage
   */
  public Table<Address, Bytes32, Boolean> getWarmedUpStorage() {
    return txValues.warmedUpStorage();
  }

  /**
   * Gets maybe updated memory.
   *
   * @return the maybe updated memory
   */
  public Optional<MemoryEntry> getMaybeUpdatedMemory() {
    return maybeUpdatedMemory;
  }

  /**
   * Gets maybe updated storage.
   *
   * @return the maybe updated storage
   */
  public Optional<StorageEntry> getMaybeUpdatedStorage() {
    return maybeUpdatedStorage;
  }

  /**
   * Gets the transient storage value, including values from parent frames if not set
   *
   * @param accountAddress The address of the executing context
   * @param slot the slot to retrieve
   * @return the data value read
   */
  public Bytes32 getTransientStorageValue(final Address accountAddress, final Bytes32 slot) {
    Bytes32 v = txValues.transientStorage().get(accountAddress, slot);
    return v == null ? Bytes32.ZERO : v;
  }

  /**
   * Gets the transient storage value, including values from parent frames if not set
   *
   * @param accountAddress The address of the executing context
   * @param slot the slot to set
   * @param value the value to set in the transient store
   */
  public void setTransientStorageValue(
      final Address accountAddress, final Bytes32 slot, final Bytes32 value) {
    txValues.transientStorage().put(accountAddress, slot, value);
  }

  /** Undo all the changes done by this message frame, such as when a revert is called for. */
  public void rollback() {
    txValues.undoChanges(undoMark);
  }

  /**
   * Accessor for versionedHashes, if present.
   *
   * @return optional list of hashes
   */
  public Optional<List<VersionedHash>> getVersionedHashes() {
    return txValues.versionedHashes();
  }

  /**
<<<<<<< HEAD
   * Get the initcode by hash
   *
   * @param hash the hash
   * @return the correspoding initcode, or null if non-existent
   */
  public Bytes getInitCodeByHash(final Bytes hash) {
    return txValues.getInitcodeByHash(hash);
=======
   * Accessor for address that authorized future AUTHCALLs.
   *
   * @return the revert reason
   */
  public Address getAuthorizedBy() {
    return authorizedBy;
  }

  /**
   * Mutator for address that authorizes future AUTHCALLs, set by AUTH opcode
   *
   * @param authorizedBy the address that authorizes future AUTHCALLs
   */
  public void setAuthorizedBy(final Address authorizedBy) {
    this.authorizedBy = authorizedBy;
>>>>>>> a5e08c8b
  }

  /** Reset. */
  public void reset() {
    maybeUpdatedMemory = Optional.empty();
    maybeUpdatedStorage = Optional.empty();
  }

  /** The MessageFrame Builder. */
  public static class Builder {

    private MessageFrame parentMessageFrame;
    private Type type;
    private WorldUpdater worldUpdater;
    private Long initialGas;
    private Address address;
    private Address originator;
    private Address contract;
    private Wei gasPrice;
    private Wei blobGasPrice = Wei.ZERO;
    private Bytes inputData;
    private Address sender;
    private Wei value;
    private Wei apparentValue;
    private Code code;
    private BlockValues blockValues;
    private int maxStackSize = DEFAULT_MAX_STACK_SIZE;
    private boolean isStatic = false;
    private boolean isInitCode = false;
    private Consumer<MessageFrame> completer;
    private Address miningBeneficiary;
    private BlockHashLookup blockHashLookup;
    private Map<String, Object> contextVariables;
    private Optional<Bytes> reason = Optional.empty();
    private Set<Address> accessListWarmAddresses = emptySet();
    private Multimap<Address, Bytes32> accessListWarmStorage = HashMultimap.create();

    private Optional<List<VersionedHash>> versionedHashes = Optional.empty();

<<<<<<< HEAD
    private Optional<List<Bytes>> initcodes = Optional.empty();
=======
    /** Instantiates a new Builder. */
    public Builder() {}
>>>>>>> a5e08c8b

    /**
     * The "parent" message frame. When present some fields will be populated from the parent and
     * ignored if passed in via builder
     *
     * @param parentMessageFrame the parent message frame
     * @return the builder
     */
    public Builder parentMessageFrame(final MessageFrame parentMessageFrame) {
      this.parentMessageFrame = parentMessageFrame;
      return this;
    }

    /**
     * Sets Type.
     *
     * @param type the type
     * @return the builder
     */
    public Builder type(final Type type) {
      this.type = type;
      return this;
    }

    /**
     * Sets World updater.
     *
     * @param worldUpdater the world updater
     * @return the builder
     */
    public Builder worldUpdater(final WorldUpdater worldUpdater) {
      this.worldUpdater = worldUpdater;
      return this;
    }

    /**
     * Sets Initial gas.
     *
     * @param initialGas the initial gas
     * @return the builder
     */
    public Builder initialGas(final long initialGas) {
      this.initialGas = initialGas;
      return this;
    }

    /**
     * Sets Address.
     *
     * @param address the address
     * @return the builder
     */
    public Builder address(final Address address) {
      this.address = address;
      return this;
    }

    /**
     * Sets Originator.
     *
     * @param originator the originator
     * @return the builder
     */
    public Builder originator(final Address originator) {
      this.originator = originator;
      return this;
    }

    /**
     * Sets Contract.
     *
     * @param contract the contract
     * @return the builder
     */
    public Builder contract(final Address contract) {
      this.contract = contract;
      return this;
    }

    /**
     * Sets Gas price.
     *
     * @param gasPrice the gas price
     * @return the builder
     */
    public Builder gasPrice(final Wei gasPrice) {
      this.gasPrice = gasPrice;
      return this;
    }

    /**
     * Sets Blob Gas price.
     *
     * @param blobGasPrice the blob gas price
     * @return the builder
     */
    public Builder blobGasPrice(final Wei blobGasPrice) {
      this.blobGasPrice = blobGasPrice;
      return this;
    }

    /**
     * Sets Input data.
     *
     * @param inputData the input data
     * @return the builder
     */
    public Builder inputData(final Bytes inputData) {
      this.inputData = inputData;
      return this;
    }

    /**
     * Sets Sender address.
     *
     * @param sender the sender
     * @return the builder
     */
    public Builder sender(final Address sender) {
      this.sender = sender;
      return this;
    }

    /**
     * Sets Value.
     *
     * @param value the value
     * @return the builder
     */
    public Builder value(final Wei value) {
      this.value = value;
      return this;
    }

    /**
     * Sets Apparent value.
     *
     * @param apparentValue the apparent value
     * @return the builder
     */
    public Builder apparentValue(final Wei apparentValue) {
      this.apparentValue = apparentValue;
      return this;
    }

    /**
     * Sets Code.
     *
     * @param code the code
     * @return the builder
     */
    public Builder code(final Code code) {
      this.code = code;
      return this;
    }

    /**
     * Sets Block values.
     *
     * @param blockValues the block values
     * @return the builder
     */
    public Builder blockValues(final BlockValues blockValues) {
      this.blockValues = blockValues;
      return this;
    }

    /**
     * Sets Is static.
     *
     * @param isStatic the is static
     * @return the builder
     */
    public Builder isStatic(final boolean isStatic) {
      this.isStatic = isStatic;
      return this;
    }

    /**
     * Sets Is Init Code.
     *
     * @param isInitCode the is Init Code
     * @return the builder
     */
    public Builder isInitCode(final boolean isInitCode) {
      this.isInitCode = isInitCode;
      return this;
    }

    /**
     * Sets Max stack size.
     *
     * @param maxStackSize the max stack size
     * @return the builder
     */
    public Builder maxStackSize(final int maxStackSize) {
      this.maxStackSize = maxStackSize;
      return this;
    }

    /**
     * Sets Completer.
     *
     * @param completer the completer
     * @return the builder
     */
    public Builder completer(final Consumer<MessageFrame> completer) {
      this.completer = completer;
      return this;
    }

    /**
     * Sets Mining beneficiary.
     *
     * @param miningBeneficiary the mining beneficiary
     * @return the builder
     */
    public Builder miningBeneficiary(final Address miningBeneficiary) {
      this.miningBeneficiary = miningBeneficiary;
      return this;
    }

    /**
     * Sets Block hash lookup.
     *
     * @param blockHashLookup the block hash lookup
     * @return the builder
     */
    public Builder blockHashLookup(final BlockHashLookup blockHashLookup) {
      this.blockHashLookup = blockHashLookup;
      return this;
    }

    /**
     * Sets Context variables.
     *
     * @param contextVariables the context variables
     * @return the builder
     */
    public Builder contextVariables(final Map<String, Object> contextVariables) {
      this.contextVariables = contextVariables;
      return this;
    }

    /**
     * Sets Reason.
     *
     * @param reason the reason
     * @return the builder
     */
    public Builder reason(final Bytes reason) {
      this.reason = Optional.ofNullable(reason);
      return this;
    }

    /**
     * Sets Access list warm addresses.
     *
     * @param accessListWarmAddresses the access list warm addresses
     * @return the builder
     */
    public Builder accessListWarmAddresses(final Set<Address> accessListWarmAddresses) {
      this.accessListWarmAddresses = accessListWarmAddresses;
      return this;
    }

    /**
     * Sets Access list warm storage.
     *
     * @param accessListWarmStorage the access list warm storage
     * @return the builder
     */
    public Builder accessListWarmStorage(final Multimap<Address, Bytes32> accessListWarmStorage) {
      this.accessListWarmStorage = accessListWarmStorage;
      return this;
    }

    /**
     * Sets versioned hashes list.
     *
     * @param versionedHashes the Optional list of versioned hashes
     * @return the builder
     */
    public Builder versionedHashes(final Optional<List<VersionedHash>> versionedHashes) {
      this.versionedHashes = versionedHashes;
      return this;
    }

    /**
     * Sets initcodes for TXCREATE transaction.
     *
     * @param initcodes the Optional list of init codes
     * @return the builder
     */
    public Builder initcodes(final Optional<List<Bytes>> initcodes) {
      this.initcodes = initcodes;
      return this;
    }

    private void validate() {
      if (parentMessageFrame == null) {
        checkState(worldUpdater != null, "Missing message frame world updater");
        checkState(originator != null, "Missing message frame originator");
        checkState(gasPrice != null, "Missing message frame getGasRemaining price");
        checkState(blobGasPrice != null, "Missing message frame blob gas price");
        checkState(blockValues != null, "Missing message frame block header");
        checkState(miningBeneficiary != null, "Missing mining beneficiary");
        checkState(blockHashLookup != null, "Missing block hash lookup");
      }
      checkState(type != null, "Missing message frame type");
      checkState(initialGas != null, "Missing message frame initial getGasRemaining");
      checkState(address != null, "Missing message frame recipient");
      checkState(contract != null, "Missing message frame contract");
      checkState(inputData != null, "Missing message frame input data");
      checkState(sender != null, "Missing message frame sender");
      checkState(value != null, "Missing message frame value");
      checkState(apparentValue != null, "Missing message frame apparent value");
      checkState(code != null, "Missing message frame code");
      checkState(completer != null, "Missing message frame completer");
    }

    /**
     * Build MessageFrame.
     *
     * @return instance of MessageFrame
     */
    public MessageFrame build() {
      validate();

      WorldUpdater updater;
      boolean newStatic;
      TxValues newTxValues;
      if (parentMessageFrame == null) {
        newTxValues =
            new TxValues(
                blockHashLookup,
                maxStackSize,
                UndoSet.of(new BytesTrieSet<>(Address.SIZE)),
                UndoTable.of(HashBasedTable.create()),
                originator,
                gasPrice,
                blobGasPrice,
                blockValues,
                new ArrayDeque<>(),
                miningBeneficiary,
                versionedHashes,
                initcodes,
                UndoTable.of(HashBasedTable.create()),
                UndoSet.of(new BytesTrieSet<>(Address.SIZE)),
                UndoSet.of(new BytesTrieSet<>(Address.SIZE)),
                new UndoScalar<>(0L));
        updater = worldUpdater;
        newStatic = isStatic;
      } else {
        newTxValues = parentMessageFrame.txValues;
        updater = parentMessageFrame.worldUpdater.updater();
        newStatic = isStatic || parentMessageFrame.isStatic;
      }

      MessageFrame messageFrame =
          new MessageFrame(
              type,
              updater,
              initialGas,
              address,
              contract,
              inputData,
              sender,
              value,
              apparentValue,
              code,
              newStatic,
              isInitCode,
              completer,
              contextVariables == null ? Map.of() : contextVariables,
              reason,
              newTxValues);
      newTxValues.messageFrameStack().addFirst(messageFrame);
      messageFrame.warmUpAddress(sender);
      messageFrame.warmUpAddress(contract);
      for (Address a : accessListWarmAddresses) {
        messageFrame.warmUpAddress(a);
      }
      for (var e : accessListWarmStorage.entries()) {
        messageFrame.warmUpStorage(e.getKey(), e.getValue());
      }
      return messageFrame;
    }
  }
}<|MERGE_RESOLUTION|>--- conflicted
+++ resolved
@@ -1342,15 +1342,6 @@
   }
 
   /**
-<<<<<<< HEAD
-   * Get the initcode by hash
-   *
-   * @param hash the hash
-   * @return the correspoding initcode, or null if non-existent
-   */
-  public Bytes getInitCodeByHash(final Bytes hash) {
-    return txValues.getInitcodeByHash(hash);
-=======
    * Accessor for address that authorized future AUTHCALLs.
    *
    * @return the revert reason
@@ -1366,7 +1357,6 @@
    */
   public void setAuthorizedBy(final Address authorizedBy) {
     this.authorizedBy = authorizedBy;
->>>>>>> a5e08c8b
   }
 
   /** Reset. */
@@ -1406,12 +1396,8 @@
 
     private Optional<List<VersionedHash>> versionedHashes = Optional.empty();
 
-<<<<<<< HEAD
-    private Optional<List<Bytes>> initcodes = Optional.empty();
-=======
     /** Instantiates a new Builder. */
     public Builder() {}
->>>>>>> a5e08c8b
 
     /**
      * The "parent" message frame. When present some fields will be populated from the parent and
@@ -1697,17 +1683,6 @@
      */
     public Builder versionedHashes(final Optional<List<VersionedHash>> versionedHashes) {
       this.versionedHashes = versionedHashes;
-      return this;
-    }
-
-    /**
-     * Sets initcodes for TXCREATE transaction.
-     *
-     * @param initcodes the Optional list of init codes
-     * @return the builder
-     */
-    public Builder initcodes(final Optional<List<Bytes>> initcodes) {
-      this.initcodes = initcodes;
       return this;
     }
 
@@ -1758,7 +1733,6 @@
                 new ArrayDeque<>(),
                 miningBeneficiary,
                 versionedHashes,
-                initcodes,
                 UndoTable.of(HashBasedTable.create()),
                 UndoSet.of(new BytesTrieSet<>(Address.SIZE)),
                 UndoSet.of(new BytesTrieSet<>(Address.SIZE)),
