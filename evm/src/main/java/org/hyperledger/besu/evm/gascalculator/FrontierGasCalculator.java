--- conflicted
+++ resolved
@@ -312,16 +312,17 @@
   }
 
   @Override
-<<<<<<< HEAD
-  public long completedCreateContractGasCost(final MessageFrame frame) {
-=======
   public long getMinRetainedGas() {
     return 0;
   }
 
   @Override
   public long getMinCalleeGas() {
->>>>>>> cfc3e76d
+    return 0;
+  }
+
+  @Override
+  public long completedCreateContractGasCost(final MessageFrame frame) {
     return 0;
   }
 
@@ -444,6 +445,13 @@
    */
   protected long extCodeBaseGasCost() {
     return EXT_CODE_BASE_GAS_COST;
+  }
+
+  @Override
+  public long extCodeCopyOperationGasCost(
+      final MessageFrame frame, final long memOffset, final long readSize) {
+    return copyWordsToMemoryGasCost(
+        frame, extCodeBaseGasCost(), COPY_WORD_GAS_COST, memOffset, readSize);
   }
 
   @Override
@@ -455,8 +463,7 @@
       final long codeOffset,
       final long readSize,
       final long codeSize) {
-    return copyWordsToMemoryGasCost(
-        frame, extCodeBaseGasCost(), COPY_WORD_GAS_COST, memOffset, readSize);
+    return extCodeCopyOperationGasCost(frame, memOffset, readSize);
   }
 
   @Override
