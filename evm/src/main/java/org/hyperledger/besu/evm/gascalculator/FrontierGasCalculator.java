--- conflicted
+++ resolved
@@ -410,11 +410,7 @@
 
   @Override
   public long getBalanceOperationGasCost(
-<<<<<<< HEAD
-      final MessageFrame frame, final Optional<Address> maybeAddress) {
-=======
       final MessageFrame frame, final boolean accountIsWarm, final Optional<Address> maybeAddress) {
->>>>>>> 87dfbcd7
     return BALANCE_OPERATION_GAS_COST;
   }
 
@@ -450,10 +446,7 @@
   public long extCodeCopyOperationGasCost(
       final MessageFrame frame,
       final Address address,
-<<<<<<< HEAD
-=======
       final boolean accountIsWarm,
->>>>>>> 87dfbcd7
       final long memOffset,
       final long codeOffset,
       final long readSize,
@@ -471,11 +464,7 @@
 
   @Override
   public long getExtCodeSizeOperationGasCost(
-<<<<<<< HEAD
-      final MessageFrame frame, final Optional<Address> maybeAddress) {
-=======
       final MessageFrame frame, final boolean accountIsWarm, final Optional<Address> maybeAddress) {
->>>>>>> 87dfbcd7
     return extCodeBaseGasCost();
   }
 
