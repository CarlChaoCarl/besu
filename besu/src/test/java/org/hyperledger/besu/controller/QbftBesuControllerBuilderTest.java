--- conflicted
+++ resolved
@@ -48,12 +48,8 @@
 import org.hyperledger.besu.ethereum.storage.StorageProvider;
 import org.hyperledger.besu.ethereum.storage.keyvalue.KeyValueStoragePrefixedKeyBlockchainStorage;
 import org.hyperledger.besu.ethereum.storage.keyvalue.VariablesKeyValueStorage;
-<<<<<<< HEAD
 import org.hyperledger.besu.ethereum.trie.forest.storage.ForestWorldStateKeyValueStorage;
-import org.hyperledger.besu.ethereum.worldstate.DataStorageFormat;
-=======
 import org.hyperledger.besu.ethereum.worldstate.DataStorageConfiguration;
->>>>>>> 958a0723
 import org.hyperledger.besu.ethereum.worldstate.WorldStatePreimageStorage;
 import org.hyperledger.besu.ethereum.worldstate.WorldStateStorageCoordinator;
 import org.hyperledger.besu.evm.internal.EvmConfiguration;
@@ -124,19 +120,14 @@
                 new MainnetBlockHeaderFunctions()));
 
     lenient()
-        .when(storageProvider.createWorldStateStorageCoordinator(DataStorageFormat.FOREST))
+        .when(
+            storageProvider.createWorldStateStorageCoordinator(
+                DataStorageConfiguration.DEFAULT_CONFIG))
         .thenReturn(worldStateStorageCoordinator);
     lenient().when(worldStateKeyValueStorage.isWorldStateAvailable(any())).thenReturn(true);
     lenient()
-<<<<<<< HEAD
         .when(worldStateKeyValueStorage.updater())
         .thenReturn(mock(ForestWorldStateKeyValueStorage.Updater.class));
-=======
-        .when(storageProvider.createWorldStateStorage(DataStorageConfiguration.DEFAULT_CONFIG))
-        .thenReturn(worldStateStorage);
-    lenient().when(worldStateStorage.isWorldStateAvailable(any(), any())).thenReturn(true);
-    lenient().when(worldStateStorage.updater()).thenReturn(mock(WorldStateStorage.Updater.class));
->>>>>>> 958a0723
     lenient()
         .when(worldStatePreimageStorage.updater())
         .thenReturn(mock(WorldStatePreimageStorage.Updater.class));
