/*
 * Copyright Hyperledger Besu Contributors.
 *
 * Licensed under the Apache License, Version 2.0 (the "License"); you may not use this file except in compliance with
 * the License. You may obtain a copy of the License at
 *
 * http://www.apache.org/licenses/LICENSE-2.0
 *
 * Unless required by applicable law or agreed to in writing, software distributed under the License is distributed on
 * an "AS IS" BASIS, WITHOUT WARRANTIES OR CONDITIONS OF ANY KIND, either express or implied. See the License for the
 * specific language governing permissions and limitations under the License.
 *
 * SPDX-License-Identifier: Apache-2.0
 */
package org.hyperledger.besu.controller;

import static org.assertj.core.api.Assertions.assertThat;
import static org.hyperledger.besu.ethereum.core.InMemoryKeyValueStorageProvider.createInMemoryBlockchain;
import static org.mockito.ArgumentMatchers.any;
import static org.mockito.ArgumentMatchers.anyLong;
import static org.mockito.Mockito.lenient;
import static org.mockito.Mockito.mock;
import static org.mockito.Mockito.spy;
import static org.mockito.Mockito.when;

import org.hyperledger.besu.config.CheckpointConfigOptions;
import org.hyperledger.besu.config.GenesisConfigFile;
import org.hyperledger.besu.config.GenesisConfigOptions;
import org.hyperledger.besu.consensus.merge.MergeContext;
import org.hyperledger.besu.cryptoservices.NodeKey;
import org.hyperledger.besu.cryptoservices.NodeKeyUtils;
import org.hyperledger.besu.datatypes.Hash;
import org.hyperledger.besu.datatypes.Wei;
import org.hyperledger.besu.ethereum.GasLimitCalculator;
import org.hyperledger.besu.ethereum.chain.Blockchain;
import org.hyperledger.besu.ethereum.chain.GenesisState;
import org.hyperledger.besu.ethereum.chain.MutableBlockchain;
import org.hyperledger.besu.ethereum.core.Block;
import org.hyperledger.besu.ethereum.core.BlockBody;
import org.hyperledger.besu.ethereum.core.BlockHeader;
import org.hyperledger.besu.ethereum.core.BlockHeaderTestFixture;
import org.hyperledger.besu.ethereum.core.Difficulty;
import org.hyperledger.besu.ethereum.core.MiningParameters;
import org.hyperledger.besu.ethereum.core.PrivacyParameters;
import org.hyperledger.besu.ethereum.eth.EthProtocolConfiguration;
import org.hyperledger.besu.ethereum.eth.sync.SynchronizerConfiguration;
import org.hyperledger.besu.ethereum.eth.transactions.TransactionPoolConfiguration;
import org.hyperledger.besu.ethereum.mainnet.MainnetBlockHeaderFunctions;
import org.hyperledger.besu.ethereum.mainnet.feemarket.BaseFeeMarket;
import org.hyperledger.besu.ethereum.mainnet.feemarket.LondonFeeMarket;
import org.hyperledger.besu.ethereum.p2p.config.NetworkingConfiguration;
import org.hyperledger.besu.ethereum.storage.StorageProvider;
import org.hyperledger.besu.ethereum.storage.keyvalue.KeyValueStoragePrefixedKeyBlockchainStorage;
import org.hyperledger.besu.ethereum.storage.keyvalue.VariablesKeyValueStorage;
<<<<<<< HEAD
import org.hyperledger.besu.ethereum.trie.forest.storage.ForestWorldStateKeyValueStorage;
import org.hyperledger.besu.ethereum.worldstate.DataStorageFormat;
=======
import org.hyperledger.besu.ethereum.worldstate.DataStorageConfiguration;
>>>>>>> 958a0723
import org.hyperledger.besu.ethereum.worldstate.WorldStateArchive;
import org.hyperledger.besu.ethereum.worldstate.WorldStatePreimageStorage;
import org.hyperledger.besu.ethereum.worldstate.WorldStateStorageCoordinator;
import org.hyperledger.besu.evm.internal.EvmConfiguration;
import org.hyperledger.besu.metrics.ObservableMetricsSystem;
import org.hyperledger.besu.metrics.noop.NoOpMetricsSystem;
import org.hyperledger.besu.services.kvstore.InMemoryKeyValueStorage;

import java.math.BigInteger;
import java.nio.file.Path;
import java.time.Clock;
import java.util.Collections;
import java.util.Optional;
import java.util.OptionalLong;

import com.google.common.collect.Range;
import org.apache.tuweni.bytes.Bytes;
import org.apache.tuweni.bytes.Bytes32;
import org.apache.tuweni.units.bigints.UInt256;
import org.junit.jupiter.api.BeforeEach;
import org.junit.jupiter.api.Test;
import org.junit.jupiter.api.extension.ExtendWith;
import org.junit.jupiter.api.io.TempDir;
import org.mockito.Answers;
import org.mockito.Mock;
import org.mockito.junit.jupiter.MockitoExtension;

@ExtendWith(MockitoExtension.class)
public class MergeBesuControllerBuilderTest {

  private MergeBesuControllerBuilder besuControllerBuilder;
  private static final NodeKey nodeKey = NodeKeyUtils.generate();

  @Mock GenesisConfigFile genesisConfigFile;
  @Mock GenesisConfigOptions genesisConfigOptions;
  @Mock SynchronizerConfiguration synchronizerConfiguration;
  @Mock EthProtocolConfiguration ethProtocolConfiguration;
  @Mock CheckpointConfigOptions checkpointConfigOptions;

  @Mock(answer = Answers.RETURNS_DEEP_STUBS)
  MiningParameters miningParameters;

  @Mock PrivacyParameters privacyParameters;
  @Mock Clock clock;
  @Mock StorageProvider storageProvider;
  @Mock GasLimitCalculator gasLimitCalculator;
  @Mock WorldStatePreimageStorage worldStatePreimageStorage;

  BigInteger networkId = BigInteger.ONE;
  private final BlockHeaderTestFixture headerGenerator = new BlockHeaderTestFixture();
  private final BaseFeeMarket feeMarket = new LondonFeeMarket(0, Optional.of(Wei.of(42)));
  private final TransactionPoolConfiguration poolConfiguration =
      TransactionPoolConfiguration.DEFAULT;
  private final ObservableMetricsSystem observableMetricsSystem = new NoOpMetricsSystem();

  @TempDir Path tempDir;

  @BeforeEach
  public void setup() {

    final ForestWorldStateKeyValueStorage worldStateKeyValueStorage =
        mock(ForestWorldStateKeyValueStorage.class);
    final WorldStateStorageCoordinator worldStateStorageCoordinator =
        new WorldStateStorageCoordinator(worldStateKeyValueStorage);

    lenient().when(genesisConfigFile.getParentHash()).thenReturn(Hash.ZERO.toHexString());
    lenient().when(genesisConfigFile.getDifficulty()).thenReturn(Bytes.of(0).toHexString());
    lenient().when(genesisConfigFile.getExtraData()).thenReturn(Bytes.EMPTY.toHexString());
    lenient().when(genesisConfigFile.getMixHash()).thenReturn(Hash.ZERO.toHexString());
    lenient().when(genesisConfigFile.getNonce()).thenReturn(Long.toHexString(1));
    lenient().when(genesisConfigFile.getConfigOptions(any())).thenReturn(genesisConfigOptions);
    lenient().when(genesisConfigFile.getConfigOptions()).thenReturn(genesisConfigOptions);
    lenient().when(genesisConfigOptions.getCheckpointOptions()).thenReturn(checkpointConfigOptions);
    when(genesisConfigOptions.getTerminalTotalDifficulty())
        .thenReturn((Optional.of(UInt256.valueOf(100L))));
    when(genesisConfigOptions.getThanosBlockNumber()).thenReturn(OptionalLong.empty());
    when(genesisConfigOptions.getTerminalBlockHash()).thenReturn(Optional.of(Hash.ZERO));
    lenient().when(genesisConfigOptions.getTerminalBlockNumber()).thenReturn(OptionalLong.of(1L));
    lenient()
        .when(storageProvider.createBlockchainStorage(any(), any()))
        .thenReturn(
            new KeyValueStoragePrefixedKeyBlockchainStorage(
                new InMemoryKeyValueStorage(),
                new VariablesKeyValueStorage(new InMemoryKeyValueStorage()),
                new MainnetBlockHeaderFunctions()));
    lenient()
        .when(storageProvider.getStorageBySegmentIdentifier(any()))
        .thenReturn(new InMemoryKeyValueStorage());
    lenient().when(synchronizerConfiguration.getDownloaderParallelism()).thenReturn(1);
    lenient().when(synchronizerConfiguration.getTransactionsParallelism()).thenReturn(1);
    lenient().when(synchronizerConfiguration.getComputationParallelism()).thenReturn(1);

    lenient()
        .when(synchronizerConfiguration.getBlockPropagationRange())
        .thenReturn(Range.closed(1L, 2L));

    lenient()
<<<<<<< HEAD
        .when(storageProvider.createWorldStateStorageCoordinator(DataStorageFormat.FOREST))
        .thenReturn(worldStateStorageCoordinator);
=======
        .when(storageProvider.createWorldStateStorage(DataStorageConfiguration.DEFAULT_CONFIG))
        .thenReturn(worldStateStorage);
>>>>>>> 958a0723
    lenient()
        .when(storageProvider.createWorldStatePreimageStorage())
        .thenReturn(worldStatePreimageStorage);

    lenient().when(worldStateKeyValueStorage.isWorldStateAvailable(any())).thenReturn(true);
    lenient()
        .when(worldStatePreimageStorage.updater())
        .thenReturn(mock(WorldStatePreimageStorage.Updater.class));
    lenient()
        .when(worldStateKeyValueStorage.updater())
        .thenReturn(mock(ForestWorldStateKeyValueStorage.Updater.class));
    lenient().when(miningParameters.getTargetGasLimit()).thenReturn(OptionalLong.empty());

    besuControllerBuilder = visitWithMockConfigs(new MergeBesuControllerBuilder());
  }

  MergeBesuControllerBuilder visitWithMockConfigs(final MergeBesuControllerBuilder builder) {
    return (MergeBesuControllerBuilder)
        builder
            .gasLimitCalculator(gasLimitCalculator)
            .genesisConfigFile(genesisConfigFile)
            .synchronizerConfiguration(synchronizerConfiguration)
            .ethProtocolConfiguration(ethProtocolConfiguration)
            .miningParameters(miningParameters)
            .metricsSystem(observableMetricsSystem)
            .privacyParameters(privacyParameters)
            .dataDirectory(tempDir)
            .clock(clock)
            .transactionPoolConfiguration(poolConfiguration)
            .nodeKey(nodeKey)
            .storageProvider(storageProvider)
            .evmConfiguration(EvmConfiguration.DEFAULT)
            .networkConfiguration(NetworkingConfiguration.create())
            .networkId(networkId);
  }

  @Test
  public void assertTerminalTotalDifficultyInMergeContext() {
    when(genesisConfigOptions.getTerminalTotalDifficulty())
        .thenReturn(Optional.of(UInt256.valueOf(1500L)));

    final Difficulty terminalTotalDifficulty =
        visitWithMockConfigs(new MergeBesuControllerBuilder())
            .build()
            .getProtocolContext()
            .getConsensusContext(MergeContext.class)
            .getTerminalTotalDifficulty();

    assertThat(terminalTotalDifficulty).isEqualTo(Difficulty.of(1500L));
  }

  @Test
  public void assertConfiguredBlock() {
    final Blockchain mockChain = mock(Blockchain.class);
    when(mockChain.getBlockHeader(anyLong())).thenReturn(Optional.of(mock(BlockHeader.class)));
    final MergeContext mergeContext =
        besuControllerBuilder.createConsensusContext(
            mockChain,
            mock(WorldStateArchive.class),
            this.besuControllerBuilder.createProtocolSchedule());
    assertThat(mergeContext).isNotNull();
    assertThat(mergeContext.getTerminalPoWBlock()).isPresent();
  }

  @Test
  public void assertBuiltContextMonitorsTTD() {
    final GenesisState genesisState =
        GenesisState.fromConfig(
            genesisConfigFile, this.besuControllerBuilder.createProtocolSchedule());
    final MutableBlockchain blockchain = createInMemoryBlockchain(genesisState.getBlock());
    final MergeContext mergeContext =
        spy(
            besuControllerBuilder.createConsensusContext(
                blockchain,
                mock(WorldStateArchive.class),
                this.besuControllerBuilder.createProtocolSchedule()));
    assertThat(mergeContext).isNotNull();
    final Difficulty over = Difficulty.of(10000L);
    final Difficulty under = Difficulty.of(10L);

    final BlockHeader parent =
        headerGenerator
            .difficulty(under)
            .parentHash(genesisState.getBlock().getHash())
            .number(genesisState.getBlock().getHeader().getNumber() + 1)
            .gasLimit(genesisState.getBlock().getHeader().getGasLimit())
            .stateRoot(genesisState.getBlock().getHeader().getStateRoot())
            .buildHeader();
    blockchain.appendBlock(new Block(parent, BlockBody.empty()), Collections.emptyList());

    final BlockHeader terminal =
        headerGenerator
            .difficulty(over)
            .parentHash(parent.getHash())
            .number(parent.getNumber() + 1)
            .gasLimit(parent.getGasLimit())
            .stateRoot(parent.getStateRoot())
            .buildHeader();

    blockchain.appendBlock(new Block(terminal, BlockBody.empty()), Collections.emptyList());
    assertThat(mergeContext.isPostMerge()).isTrue();
  }

  @Test
  public void assertNoFinalizedBlockWhenNotStored() {
    final Blockchain mockChain = mock(Blockchain.class);
    when(mockChain.getFinalized()).thenReturn(Optional.empty());
    final MergeContext mergeContext =
        besuControllerBuilder.createConsensusContext(
            mockChain,
            mock(WorldStateArchive.class),
            this.besuControllerBuilder.createProtocolSchedule());
    assertThat(mergeContext).isNotNull();
    assertThat(mergeContext.getFinalized()).isEmpty();
  }

  @Test
  public void assertFinalizedBlockIsPresentWhenStored() {
    final BlockHeader finalizedHeader = finalizedBlockHeader();

    final Blockchain mockChain = mock(Blockchain.class);
    when(mockChain.getFinalized()).thenReturn(Optional.of(finalizedHeader.getHash()));
    when(mockChain.getBlockHeader(finalizedHeader.getHash()))
        .thenReturn(Optional.of(finalizedHeader));
    final MergeContext mergeContext =
        besuControllerBuilder.createConsensusContext(
            mockChain,
            mock(WorldStateArchive.class),
            this.besuControllerBuilder.createProtocolSchedule());
    assertThat(mergeContext).isNotNull();
    assertThat(mergeContext.getFinalized().get()).isEqualTo(finalizedHeader);
  }

  private BlockHeader finalizedBlockHeader() {
    final long blockNumber = 42;
    final Hash magicHash = Hash.wrap(Bytes32.leftPad(Bytes.ofUnsignedInt(42)));

    return headerGenerator
        .difficulty(Difficulty.MAX_VALUE)
        .parentHash(magicHash)
        .number(blockNumber)
        .baseFeePerGas(feeMarket.computeBaseFee(blockNumber, Wei.of(0x3b9aca00), 0, 15000000l))
        .gasLimit(30000000l)
        .stateRoot(magicHash)
        .buildHeader();
  }
}<|MERGE_RESOLUTION|>--- conflicted
+++ resolved
@@ -52,12 +52,8 @@
 import org.hyperledger.besu.ethereum.storage.StorageProvider;
 import org.hyperledger.besu.ethereum.storage.keyvalue.KeyValueStoragePrefixedKeyBlockchainStorage;
 import org.hyperledger.besu.ethereum.storage.keyvalue.VariablesKeyValueStorage;
-<<<<<<< HEAD
 import org.hyperledger.besu.ethereum.trie.forest.storage.ForestWorldStateKeyValueStorage;
-import org.hyperledger.besu.ethereum.worldstate.DataStorageFormat;
-=======
 import org.hyperledger.besu.ethereum.worldstate.DataStorageConfiguration;
->>>>>>> 958a0723
 import org.hyperledger.besu.ethereum.worldstate.WorldStateArchive;
 import org.hyperledger.besu.ethereum.worldstate.WorldStatePreimageStorage;
 import org.hyperledger.besu.ethereum.worldstate.WorldStateStorageCoordinator;
@@ -155,13 +151,10 @@
         .thenReturn(Range.closed(1L, 2L));
 
     lenient()
-<<<<<<< HEAD
-        .when(storageProvider.createWorldStateStorageCoordinator(DataStorageFormat.FOREST))
+        .when(
+            storageProvider.createWorldStateStorageCoordinator(
+                DataStorageConfiguration.DEFAULT_CONFIG))
         .thenReturn(worldStateStorageCoordinator);
-=======
-        .when(storageProvider.createWorldStateStorage(DataStorageConfiguration.DEFAULT_CONFIG))
-        .thenReturn(worldStateStorage);
->>>>>>> 958a0723
     lenient()
         .when(storageProvider.createWorldStatePreimageStorage())
         .thenReturn(worldStatePreimageStorage);
