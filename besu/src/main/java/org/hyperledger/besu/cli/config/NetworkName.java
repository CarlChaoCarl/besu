/*
 * Copyright ConsenSys AG.
 *
 * Licensed under the Apache License, Version 2.0 (the "License"); you may not use this file except in compliance with
 * the License. You may obtain a copy of the License at
 *
 * http://www.apache.org/licenses/LICENSE-2.0
 *
 * Unless required by applicable law or agreed to in writing, software distributed under the License is distributed on
 * an "AS IS" BASIS, WITHOUT WARRANTIES OR CONDITIONS OF ANY KIND, either express or implied. See the License for the
 * specific language governing permissions and limitations under the License.
 *
 * SPDX-License-Identifier: Apache-2.0
 */
package org.hyperledger.besu.cli.config;

import java.math.BigInteger;
import java.util.Locale;
import java.util.Optional;

import org.apache.commons.lang3.StringUtils;

/** The enum Network name. */
public enum NetworkName {
  /** Mainnet network name. */
  MAINNET("/mainnet.json", BigInteger.valueOf(1)),
  /** Sepolia network name. */
  SEPOLIA("/sepolia.json", BigInteger.valueOf(11155111)),
  /** Holešky network name. */
  HOLESKY("/holesky.json", BigInteger.valueOf(17000)),
<<<<<<< HEAD
  KAUSTINEN("/kaustinen.json", BigInteger.valueOf(69420)),
=======
  /** LUKSO mainnet network name. */
  LUKSO("/lukso.json", BigInteger.valueOf(42)),
>>>>>>> cfc3e76d

  /** Dev network name. */
  DEV("/dev.json", BigInteger.valueOf(2018), false),
  /** Future EIPs network name. */
  FUTURE_EIPS("/future.json", BigInteger.valueOf(2022), false),
  /** Experimental EIPs network name. */
  EXPERIMENTAL_EIPS("/experimental.json", BigInteger.valueOf(2023), false),
  /** Classic network name. */
  CLASSIC("/classic.json", BigInteger.valueOf(1)),
  /** Mordor network name. */
  MORDOR("/mordor.json", BigInteger.valueOf(7));

  private final String genesisFile;
  private final BigInteger networkId;
  private final boolean canSnapSync;
  private final String deprecationDate;

  NetworkName(final String genesisFile, final BigInteger networkId) {
    this(genesisFile, networkId, true);
  }

  NetworkName(final String genesisFile, final BigInteger networkId, final boolean canSnapSync) {
    this.genesisFile = genesisFile;
    this.networkId = networkId;
    this.canSnapSync = canSnapSync;
    // no deprecations planned
    this.deprecationDate = null;
  }

  /**
   * Gets genesis file.
   *
   * @return the genesis file
   */
  public String getGenesisFile() {
    return genesisFile;
  }

  /**
   * Gets network id.
   *
   * @return the network id
   */
  public BigInteger getNetworkId() {
    return networkId;
  }

  /**
   * Can SNAP sync boolean.
   *
   * @return the boolean
   */
  public boolean canSnapSync() {
    return canSnapSync;
  }

  /**
   * Normalize string.
   *
   * @return the string
   */
  public String normalize() {
    return StringUtils.capitalize(name().toLowerCase(Locale.ROOT));
  }

  /**
   * Is deprecated boolean.
   *
   * @return the boolean
   */
  public boolean isDeprecated() {
    return deprecationDate != null;
  }

  /**
   * Gets deprecation date.
   *
   * @return the deprecation date
   */
  public Optional<String> getDeprecationDate() {
    return Optional.ofNullable(deprecationDate);
  }
}<|MERGE_RESOLUTION|>--- conflicted
+++ resolved
@@ -28,12 +28,12 @@
   SEPOLIA("/sepolia.json", BigInteger.valueOf(11155111)),
   /** Holešky network name. */
   HOLESKY("/holesky.json", BigInteger.valueOf(17000)),
-<<<<<<< HEAD
-  KAUSTINEN("/kaustinen.json", BigInteger.valueOf(69420)),
-=======
+
   /** LUKSO mainnet network name. */
   LUKSO("/lukso.json", BigInteger.valueOf(42)),
->>>>>>> cfc3e76d
+
+  /** Verkle testnet */
+  KAUSTINEN("/kaustinen.json", BigInteger.valueOf(69420)),
 
   /** Dev network name. */
   DEV("/dev.json", BigInteger.valueOf(2018), false),
