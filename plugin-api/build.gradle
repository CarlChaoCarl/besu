--- conflicted
+++ resolved
@@ -70,11 +70,7 @@
 tasks.register('checkAPIChanges', FileStateChecker) {
   description = "Checks that the API for the Plugin-API project does not change without deliberate thought"
   files = sourceSets.main.allJava.files
-<<<<<<< HEAD
-  knownHash = 'pXUnzOxMq+cCmmaS39fa2nHlZWQm2wqYxU2nNSDdNfs='
-=======
-  knownHash = 'p8jZoKgvi9o8JpVLXTlwh9HoIot4A62hKFHwSOaTF+k='
->>>>>>> d9ab92e8
+  knownHash = 'wvRKbQfxapOORNiR+nYJKvtDZi0YiTZy4JymxKfzbnw='
 }
 check.dependsOn('checkAPIChanges')
 
