--- conflicted
+++ resolved
@@ -31,13 +31,9 @@
 import org.hyperledger.besu.ethereum.trie.TrieIterator;
 import org.hyperledger.besu.ethereum.trie.bonsai.storage.BonsaiWorldStateKeyValueStorage;
 import org.hyperledger.besu.ethereum.trie.forest.storage.ForestWorldStateKeyValueStorage;
-<<<<<<< HEAD
+import org.hyperledger.besu.ethereum.worldstate.DataStorageConfiguration;
 import org.hyperledger.besu.ethereum.worldstate.WorldStateKeyValueStorage;
 import org.hyperledger.besu.ethereum.worldstate.WorldStateStorageCoordinator;
-=======
-import org.hyperledger.besu.ethereum.worldstate.DataStorageConfiguration;
-import org.hyperledger.besu.ethereum.worldstate.WorldStateStorage;
->>>>>>> 958a0723
 import org.hyperledger.besu.metrics.noop.NoOpMetricsSystem;
 import org.hyperledger.besu.services.kvstore.InMemoryKeyValueStorage;
 
@@ -194,19 +190,14 @@
 
     final StorageProvider storageProvider = new InMemoryKeyValueStorageProvider();
 
-<<<<<<< HEAD
     final BonsaiWorldStateKeyValueStorage worldStateKeyValueStorage =
-        new BonsaiWorldStateKeyValueStorage(storageProvider, new NoOpMetricsSystem());
+        new BonsaiWorldStateKeyValueStorage(
+            storageProvider, new NoOpMetricsSystem(), DataStorageConfiguration.DEFAULT_CONFIG);
     final WorldStateStorageCoordinator worldStateStorageCoordinator =
         new WorldStateStorageCoordinator(worldStateKeyValueStorage);
     final WorldStateProofProvider proofProvider =
         new WorldStateProofProvider(worldStateStorageCoordinator);
-=======
-    final WorldStateStorage worldStateStorage =
-        new BonsaiWorldStateKeyValueStorage(
-            storageProvider, new NoOpMetricsSystem(), DataStorageConfiguration.DEFAULT_CONFIG);
-    final WorldStateProofProvider proofProvider = new WorldStateProofProvider(worldStateStorage);
->>>>>>> 958a0723
+
     final MerkleTrie<Bytes, Bytes> accountStateTrie =
         TrieGenerator.generateTrie(worldStateStorageCoordinator, 15);
     // Create a collector to gather account entries within a specific range
@@ -258,19 +249,14 @@
 
     final StorageProvider storageProvider = new InMemoryKeyValueStorageProvider();
 
-<<<<<<< HEAD
     final BonsaiWorldStateKeyValueStorage worldStateKeyValueStorage =
-        new BonsaiWorldStateKeyValueStorage(storageProvider, new NoOpMetricsSystem());
+        new BonsaiWorldStateKeyValueStorage(
+            storageProvider, new NoOpMetricsSystem(), DataStorageConfiguration.DEFAULT_CONFIG);
     final WorldStateStorageCoordinator worldStateStorageCoordinator =
         new WorldStateStorageCoordinator(worldStateKeyValueStorage);
     final WorldStateProofProvider proofProvider =
         new WorldStateProofProvider(worldStateStorageCoordinator);
-=======
-    final WorldStateStorage worldStateStorage =
-        new BonsaiWorldStateKeyValueStorage(
-            storageProvider, new NoOpMetricsSystem(), DataStorageConfiguration.DEFAULT_CONFIG);
-    final WorldStateProofProvider proofProvider = new WorldStateProofProvider(worldStateStorage);
->>>>>>> 958a0723
+
     final MerkleTrie<Bytes, Bytes> accountStateTrie =
         TrieGenerator.generateTrie(worldStateStorageCoordinator, 15);
     // Create a collector to gather account entries within a specific range
