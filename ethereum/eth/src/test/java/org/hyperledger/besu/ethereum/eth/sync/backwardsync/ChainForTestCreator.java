/*
 * Copyright contributors to Hyperledger Besu.
 *
 * Licensed under the Apache License, Version 2.0 (the "License"); you may not use this file except in compliance with
 * the License. You may obtain a copy of the License at
 *
 * http://www.apache.org/licenses/LICENSE-2.0
 *
 * Unless required by applicable law or agreed to in writing, software distributed under the License is distributed on
 * an "AS IS" BASIS, WITHOUT WARRANTIES OR CONDITIONS OF ANY KIND, either express or implied. See the License for the
 * specific language governing permissions and limitations under the License.
 *
 * SPDX-License-Identifier: Apache-2.0
 */
package org.hyperledger.besu.ethereum.eth.sync.backwardsync;

import org.hyperledger.besu.datatypes.Address;
import org.hyperledger.besu.datatypes.Hash;
import org.hyperledger.besu.datatypes.Wei;
import org.hyperledger.besu.ethereum.core.Block;
import org.hyperledger.besu.ethereum.core.BlockBody;
import org.hyperledger.besu.ethereum.core.BlockHeader;
import org.hyperledger.besu.ethereum.core.Difficulty;
import org.hyperledger.besu.ethereum.mainnet.MainnetBlockHeaderFunctions;
import org.hyperledger.besu.evm.log.Log;
import org.hyperledger.besu.evm.log.LogsBloomFilter;

import java.util.ArrayList;
import java.util.List;
import java.util.Optional;
import javax.annotation.Nonnull;

import org.apache.tuweni.bytes.Bytes;

public class ChainForTestCreator {

  public static BlockHeader prepareHeader(final long number, final Optional<String> message) {
    final Address testAddress =
        Address.fromHexString(message.orElse(String.format("%02X", number)));
    final Bytes testMessage = Bytes.fromHexString(String.format("%02X", number));
    final Log testLog = new Log(testAddress, testMessage, List.of());
    return new BlockHeader(
        Hash.EMPTY,
        Hash.EMPTY,
        Address.ZERO,
        Hash.EMPTY,
        Hash.EMPTY,
        Hash.EMPTY,
        LogsBloomFilter.builder().insertLog(testLog).build(),
        Difficulty.ZERO,
        number,
        0,
        0,
        0,
        Bytes.EMPTY,
        null,
        Hash.EMPTY,
        0,
        null,
        null,
        null,
        null,
        null,
<<<<<<< HEAD
        null,
        null,
=======
>>>>>>> 8df6bcad
        new MainnetBlockHeaderFunctions());
  }

  public static BlockHeader prepareWrongParentHash(final BlockHeader blockHeader) {
    BlockHeader fakeHeader =
        prepareHeader(blockHeader.getNumber(), Optional.of("111111111111111111111111"));
    return new BlockHeader(
        fakeHeader.getHash(),
        blockHeader.getOmmersHash(),
        blockHeader.getCoinbase(),
        blockHeader.getStateRoot(),
        blockHeader.getTransactionsRoot(),
        blockHeader.getReceiptsRoot(),
        blockHeader.getLogsBloom(),
        blockHeader.getDifficulty(),
        blockHeader.getNumber(),
        blockHeader.getGasLimit(),
        blockHeader.getGasUsed(),
        blockHeader.getTimestamp(),
        blockHeader.getExtraData(),
        blockHeader.getBaseFee().orElse(null),
        blockHeader.getMixHash(),
        blockHeader.getNonce(),
        blockHeader.getWithdrawalsRoot().orElse(null),
        blockHeader.getBlobGasUsed().orElse(null),
        blockHeader.getExcessBlobGas().orElse(null),
        blockHeader.getParentBeaconBlockRoot().orElse(null),
<<<<<<< HEAD
        blockHeader.getDepositsRoot().orElse(null),
        blockHeader.getExitsRoot().orElse(null),
        blockHeader.getExecutionWitness().orElse(null),
=======
        blockHeader.getRequestsRoot().orElse(null),
>>>>>>> 8df6bcad
        new MainnetBlockHeaderFunctions());
  }

  public static List<Block> prepareChain(final int elements, final long height) {
    List<Block> blockList = new ArrayList<>(elements);

    blockList.add(createEmptyBlock(height));

    for (int i = 1; i < elements; i++) {
      blockList.add(createEmptyBlock(blockList.get(i - 1)));
    }
    return blockList;
  }

  public static Block createEmptyBlock(final Long height) {
    return new Block(prepareEmptyHeader(height), new BlockBody(List.of(), List.of()));
  }

  private static Block createEmptyBlock(final Block parent) {
    return new Block(prepareEmptyHeader(parent.getHeader()), new BlockBody(List.of(), List.of()));
  }

  private static BlockHeader prepareEmptyHeader(final Long number) {
    return prepareHeader(number, Optional.empty());
  }

  @Nonnull
  private static BlockHeader prepareEmptyHeader(final BlockHeader parent) {
    return new BlockHeader(
        parent.getHash(),
        Hash.EMPTY_TRIE_HASH,
        Address.ZERO,
        Hash.EMPTY_TRIE_HASH,
        Hash.EMPTY_TRIE_HASH,
        Hash.EMPTY_TRIE_HASH,
        LogsBloomFilter.builder().build(),
        Difficulty.ONE,
        parent.getNumber() + 1,
        0,
        0,
        0,
        Bytes.EMPTY,
        Wei.ZERO,
        Hash.EMPTY,
        0,
        null,
        null,
        null,
        null,
        null,
<<<<<<< HEAD
        null,
        null,
=======
>>>>>>> 8df6bcad
        new MainnetBlockHeaderFunctions());
  }
}<|MERGE_RESOLUTION|>--- conflicted
+++ resolved
@@ -61,11 +61,7 @@
         null,
         null,
         null,
-<<<<<<< HEAD
         null,
-        null,
-=======
->>>>>>> 8df6bcad
         new MainnetBlockHeaderFunctions());
   }
 
@@ -93,13 +89,8 @@
         blockHeader.getBlobGasUsed().orElse(null),
         blockHeader.getExcessBlobGas().orElse(null),
         blockHeader.getParentBeaconBlockRoot().orElse(null),
-<<<<<<< HEAD
-        blockHeader.getDepositsRoot().orElse(null),
-        blockHeader.getExitsRoot().orElse(null),
+            blockHeader.getRequestsRoot().orElse(null),
         blockHeader.getExecutionWitness().orElse(null),
-=======
-        blockHeader.getRequestsRoot().orElse(null),
->>>>>>> 8df6bcad
         new MainnetBlockHeaderFunctions());
   }
 
@@ -150,11 +141,7 @@
         null,
         null,
         null,
-<<<<<<< HEAD
         null,
-        null,
-=======
->>>>>>> 8df6bcad
         new MainnetBlockHeaderFunctions());
   }
 }