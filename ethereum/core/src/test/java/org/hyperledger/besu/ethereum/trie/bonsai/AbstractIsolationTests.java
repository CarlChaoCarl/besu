--- conflicted
+++ resolved
@@ -70,11 +70,8 @@
 import org.hyperledger.besu.ethereum.trie.bonsai.trielog.TrieLogPruner;
 import org.hyperledger.besu.ethereum.worldstate.DataStorageConfiguration;
 import org.hyperledger.besu.ethereum.worldstate.DataStorageFormat;
-<<<<<<< HEAD
+import org.hyperledger.besu.ethereum.worldstate.ImmutableDataStorageConfiguration;
 import org.hyperledger.besu.ethereum.worldstate.WorldStateKeyValueStorage;
-=======
-import org.hyperledger.besu.ethereum.worldstate.ImmutableDataStorageConfiguration;
->>>>>>> 958a0723
 import org.hyperledger.besu.evm.internal.EvmConfiguration;
 import org.hyperledger.besu.metrics.noop.NoOpMetricsSystem;
 import org.hyperledger.besu.plugin.services.BesuConfiguration;
@@ -151,20 +148,14 @@
 
   @BeforeEach
   public void createStorage() {
-<<<<<<< HEAD
     worldStateKeyValueStorage =
-        createKeyValueStorageProvider().createWorldStateStorage(DataStorageFormat.BONSAI);
-=======
-    bonsaiWorldStateStorage =
-        (BonsaiWorldStateKeyValueStorage)
-            createKeyValueStorageProvider()
-                .createWorldStateStorage(
-                    ImmutableDataStorageConfiguration.builder()
-                        .dataStorageFormat(DataStorageFormat.BONSAI)
-                        .bonsaiMaxLayersToLoad(
-                            DataStorageConfiguration.DEFAULT_BONSAI_MAX_LAYERS_TO_LOAD)
-                        .build());
->>>>>>> 958a0723
+        createKeyValueStorageProvider()
+            .createWorldStateStorage(
+                ImmutableDataStorageConfiguration.builder()
+                    .dataStorageFormat(DataStorageFormat.BONSAI)
+                    .bonsaiMaxLayersToLoad(
+                        DataStorageConfiguration.DEFAULT_BONSAI_MAX_LAYERS_TO_LOAD)
+                    .build());
     archive =
         new BonsaiWorldStateProvider(
             (BonsaiWorldStateKeyValueStorage) worldStateKeyValueStorage,
