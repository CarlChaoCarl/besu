--- conflicted
+++ resolved
@@ -79,18 +79,13 @@
 
   @Override
   public WorldStateKeyValueStorage createWorldStateStorage(
-<<<<<<< HEAD
-      final DataStorageFormat dataStorageFormat) {
-    if (dataStorageFormat.equals(DataStorageFormat.BONSAI)) {
-      return new BonsaiWorldStateKeyValueStorage(this, metricsSystem);
-    } else if (dataStorageFormat.equals(DataStorageFormat.VERKLE)) {
-      return new VerkleWorldStateKeyValueStorage(this, metricsSystem);
-=======
       final DataStorageConfiguration dataStorageConfiguration) {
     if (dataStorageConfiguration.getDataStorageFormat().equals(DataStorageFormat.BONSAI)) {
       return new BonsaiWorldStateKeyValueStorage(this, metricsSystem, dataStorageConfiguration);
->>>>>>> aa546c4f
-    } else {
+    }  else if (dataStorageConfiguration.getDataStorageFormat().equals(DataStorageFormat.VERKLE)) {
+      return new VerkleWorldStateKeyValueStorage(this, metricsSystem);
+    }
+    else {
       return new ForestWorldStateKeyValueStorage(
           getStorageBySegmentIdentifier(KeyValueSegmentIdentifier.WORLD_STATE));
     }
