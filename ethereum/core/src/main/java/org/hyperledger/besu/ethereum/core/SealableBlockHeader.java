--- conflicted
+++ resolved
@@ -71,13 +71,8 @@
       final Long blobGasUsed,
       final BlobGas excessBlobGas,
       final Bytes32 parentBeaconBlockRoot,
-<<<<<<< HEAD
-      final Hash depositsRoot,
-      final Hash exitsRoot,
+      final Hash requestsRoot,
       final ExecutionWitness executionWitness) {
-=======
-      final Hash requestsRoot) {
->>>>>>> 8df6bcad
     super(
         parentHash,
         coinbase,
