/*
 * Copyright Hyperledger Besu Contributors.
 *
 * Licensed under the Apache License, Version 2.0 (the "License"); you may not use this file except in compliance with
 * the License. You may obtain a copy of the License at
 *
 * http://www.apache.org/licenses/LICENSE-2.0
 *
 * Unless required by applicable law or agreed to in writing, software distributed under the License is distributed on
 * an "AS IS" BASIS, WITHOUT WARRANTIES OR CONDITIONS OF ANY KIND, either express or implied. See the License for the
 * specific language governing permissions and limitations under the License.
 *
 * SPDX-License-Identifier: Apache-2.0
 */
package org.hyperledger.besu.ethereum.trie.diffbased.common.cache;

import org.hyperledger.besu.datatypes.Hash;
import org.hyperledger.besu.ethereum.core.BlockHeader;
import org.hyperledger.besu.ethereum.trie.diffbased.bonsai.storage.BonsaiWorldStateLayerStorage;
import org.hyperledger.besu.ethereum.trie.diffbased.common.DiffBasedWorldStateProvider;
import org.hyperledger.besu.ethereum.trie.diffbased.common.StorageSubscriber;
import org.hyperledger.besu.ethereum.trie.diffbased.common.storage.DiffBasedLayeredWorldStateKeyValueStorage;
import org.hyperledger.besu.ethereum.trie.diffbased.common.storage.DiffBasedWorldStateKeyValueStorage;
import org.hyperledger.besu.ethereum.trie.diffbased.common.worldview.DiffBasedWorldState;
import org.hyperledger.besu.evm.internal.EvmConfiguration;

import java.util.ArrayList;
import java.util.Comparator;
import java.util.List;
import java.util.Map;
import java.util.Optional;
import java.util.concurrent.ConcurrentHashMap;
import java.util.function.Function;

import org.apache.tuweni.bytes.Bytes32;
import org.slf4j.Logger;
import org.slf4j.LoggerFactory;

public abstract class DiffBasedCachedWorldStorageManager implements StorageSubscriber {
  public static final long RETAINED_LAYERS = 512; // at least 256 + typical rollbacks
  private static final Logger LOG =
      LoggerFactory.getLogger(DiffBasedCachedWorldStorageManager.class);
<<<<<<< HEAD
  private final DiffBasedWorldStateProvider archive;
  private final ObservableMetricsSystem metricsSystem;
=======
  private final BonsaiWorldStateProvider archive;
>>>>>>> aa546c4f
  private final EvmConfiguration evmConfiguration;

  private final DiffBasedWorldStateKeyValueStorage rootWorldStateStorage;
  private final Map<Bytes32, DiffBasedCachedWorldView> cachedWorldStatesByHash;

  private DiffBasedCachedWorldStorageManager(
      final DiffBasedWorldStateProvider archive,
      final DiffBasedWorldStateKeyValueStorage worldStateKeyValueStorage,
      final Map<Bytes32, DiffBasedCachedWorldView> cachedWorldStatesByHash,
      final EvmConfiguration evmConfiguration) {
    worldStateKeyValueStorage.subscribe(this);
    this.rootWorldStateStorage = worldStateKeyValueStorage;
    this.cachedWorldStatesByHash = cachedWorldStatesByHash;
    this.archive = archive;
    this.evmConfiguration = evmConfiguration;
  }

  public DiffBasedCachedWorldStorageManager(
<<<<<<< HEAD
      final DiffBasedWorldStateProvider archive,
      final DiffBasedWorldStateKeyValueStorage worldStateKeyValueStorage,
      final ObservableMetricsSystem metricsSystem) {
    this(
        archive,
        worldStateKeyValueStorage,
        new ConcurrentHashMap<>(),
        metricsSystem,
        EvmConfiguration.DEFAULT);
=======
      final BonsaiWorldStateProvider archive,
      final DiffBasedWorldStateKeyValueStorage worldStateKeyValueStorage) {
    this(archive, worldStateKeyValueStorage, new ConcurrentHashMap<>(), EvmConfiguration.DEFAULT);
>>>>>>> aa546c4f
  }

  public synchronized void addCachedLayer(
      final BlockHeader blockHeader,
      final Hash worldStateRootHash,
      final DiffBasedWorldState forWorldState) {
    final Optional<DiffBasedCachedWorldView> cachedDiffBasedWorldView =
        Optional.ofNullable(this.cachedWorldStatesByHash.get(blockHeader.getBlockHash()));
    if (cachedDiffBasedWorldView.isPresent()) {
      // only replace if it is a layered storage
      if (forWorldState.isPersisted()
          && cachedDiffBasedWorldView.get().getWorldStateStorage()
              instanceof BonsaiWorldStateLayerStorage) {
        LOG.atDebug()
            .setMessage("updating layered world state for block {}, state root hash {}")
            .addArgument(blockHeader::toLogString)
            .addArgument(worldStateRootHash::toShortHexString)
            .log();
        cachedDiffBasedWorldView
            .get()
            .updateWorldStateStorage(
                createSnapshotKeyValueStorage(forWorldState.getWorldStateStorage()));
      }
    } else {
      LOG.atDebug()
          .setMessage("adding layered world state for block {}, state root hash {}")
          .addArgument(blockHeader::toLogString)
          .addArgument(worldStateRootHash::toShortHexString)
          .log();
      if (forWorldState.isPersisted()) {
        cachedWorldStatesByHash.put(
            blockHeader.getHash(),
            new DiffBasedCachedWorldView(
                blockHeader, createSnapshotKeyValueStorage(forWorldState.getWorldStateStorage())));
      } else {
        // otherwise, add the layer to the cache
        cachedWorldStatesByHash.put(
            blockHeader.getHash(),
            new DiffBasedCachedWorldView(
                blockHeader,
                ((DiffBasedLayeredWorldStateKeyValueStorage) forWorldState.getWorldStateStorage())
                    .clone()));
      }
    }
    scrubCachedLayers(blockHeader.getNumber());
  }

  private synchronized void scrubCachedLayers(final long newMaxHeight) {
    if (cachedWorldStatesByHash.size() > RETAINED_LAYERS) {
      final long waterline = newMaxHeight - RETAINED_LAYERS;
      cachedWorldStatesByHash.values().stream()
          .filter(layer -> layer.getBlockNumber() < waterline)
          .toList()
          .forEach(
              layer -> {
                cachedWorldStatesByHash.remove(layer.getBlockHash());
                layer.close();
              });
    }
  }

  public Optional<DiffBasedWorldState> getWorldState(final Hash blockHash) {
    if (cachedWorldStatesByHash.containsKey(blockHash)) {
      // return a new worldstate using worldstate storage and an isolated copy of the updater
      return Optional.ofNullable(cachedWorldStatesByHash.get(blockHash))
          .map(
              cached ->
                  createWorldState(
                      archive,
                      createLayeredKeyValueStorage(cached.getWorldStateStorage()),
                      evmConfiguration));
    }
    LOG.atDebug()
        .setMessage("did not find worldstate in cache for {}")
        .addArgument(blockHash.toShortHexString())
        .log();

    return Optional.empty();
  }

  public Optional<DiffBasedWorldState> getNearestWorldState(final BlockHeader blockHeader) {
    LOG.atDebug()
        .setMessage("getting nearest worldstate for {}")
        .addArgument(blockHeader.toLogString())
        .log();

    return Optional.ofNullable(
            cachedWorldStatesByHash.get(blockHeader.getParentHash())) // search parent block
        .map(DiffBasedCachedWorldView::getWorldStateStorage)
        .or(
            () -> {
              // or else search the nearest state in the cache
              LOG.atDebug()
                  .setMessage("searching cache for nearest worldstate for {}")
                  .addArgument(blockHeader.toLogString())
                  .log();

              final List<DiffBasedCachedWorldView> cachedDiffBasedWorldViews =
                  new ArrayList<>(cachedWorldStatesByHash.values());
              return cachedDiffBasedWorldViews.stream()
                  .sorted(
                      Comparator.comparingLong(
                          view -> Math.abs(blockHeader.getNumber() - view.getBlockNumber())))
                  .map(DiffBasedCachedWorldView::getWorldStateStorage)
                  .findFirst();
            })
        .map(
            storage ->
                createWorldState( // wrap the state in a layered worldstate
                    archive, createLayeredKeyValueStorage(storage), evmConfiguration));
  }

  public Optional<DiffBasedWorldState> getHeadWorldState(
      final Function<Hash, Optional<BlockHeader>> hashBlockHeaderFunction) {

    LOG.atDebug().setMessage("getting head worldstate").log();

    return rootWorldStateStorage
        .getWorldStateBlockHash()
        .flatMap(hashBlockHeaderFunction)
        .flatMap(
            blockHeader -> {
              // add the head to the cache
              addCachedLayer(
                  blockHeader,
                  blockHeader.getStateRoot(),
                  createWorldState(archive, rootWorldStateStorage, evmConfiguration));
              return getWorldState(blockHeader.getHash());
            });
  }

  public boolean containWorldStateStorage(final Hash blockHash) {
    return cachedWorldStatesByHash.containsKey(blockHash);
  }

  public void reset() {
    this.cachedWorldStatesByHash.clear();
  }

  @Override
  public void onClearStorage() {
    this.cachedWorldStatesByHash.clear();
  }

  @Override
  public void onClearFlatDatabaseStorage() {
    this.cachedWorldStatesByHash.clear();
  }

  @Override
  public void onClearTrieLog() {
    this.cachedWorldStatesByHash.clear();
  }

  @Override
  public void onCloseStorage() {
    this.cachedWorldStatesByHash.clear();
  }

  public abstract DiffBasedWorldState createWorldState(
      final DiffBasedWorldStateProvider archive,
      final DiffBasedWorldStateKeyValueStorage worldStateKeyValueStorage,
      final EvmConfiguration evmConfiguration);

  public abstract DiffBasedWorldStateKeyValueStorage createLayeredKeyValueStorage(
      final DiffBasedWorldStateKeyValueStorage worldStateKeyValueStorage);

  public abstract DiffBasedWorldStateKeyValueStorage createSnapshotKeyValueStorage(
      final DiffBasedWorldStateKeyValueStorage worldStateKeyValueStorage);
}<|MERGE_RESOLUTION|>--- conflicted
+++ resolved
@@ -40,12 +40,7 @@
   public static final long RETAINED_LAYERS = 512; // at least 256 + typical rollbacks
   private static final Logger LOG =
       LoggerFactory.getLogger(DiffBasedCachedWorldStorageManager.class);
-<<<<<<< HEAD
   private final DiffBasedWorldStateProvider archive;
-  private final ObservableMetricsSystem metricsSystem;
-=======
-  private final BonsaiWorldStateProvider archive;
->>>>>>> aa546c4f
   private final EvmConfiguration evmConfiguration;
 
   private final DiffBasedWorldStateKeyValueStorage rootWorldStateStorage;
@@ -64,21 +59,13 @@
   }
 
   public DiffBasedCachedWorldStorageManager(
-<<<<<<< HEAD
       final DiffBasedWorldStateProvider archive,
-      final DiffBasedWorldStateKeyValueStorage worldStateKeyValueStorage,
-      final ObservableMetricsSystem metricsSystem) {
+      final DiffBasedWorldStateKeyValueStorage worldStateKeyValueStorage) {
     this(
         archive,
         worldStateKeyValueStorage,
         new ConcurrentHashMap<>(),
-        metricsSystem,
         EvmConfiguration.DEFAULT);
-=======
-      final BonsaiWorldStateProvider archive,
-      final DiffBasedWorldStateKeyValueStorage worldStateKeyValueStorage) {
-    this(archive, worldStateKeyValueStorage, new ConcurrentHashMap<>(), EvmConfiguration.DEFAULT);
->>>>>>> aa546c4f
   }
 
   public synchronized void addCachedLayer(
