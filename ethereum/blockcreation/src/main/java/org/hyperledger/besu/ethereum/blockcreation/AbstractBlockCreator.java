--- conflicted
+++ resolved
@@ -18,7 +18,6 @@
 import org.hyperledger.besu.datatypes.DataGas;
 import org.hyperledger.besu.datatypes.Hash;
 import org.hyperledger.besu.datatypes.Wei;
-import org.hyperledger.besu.ethereum.GasLimitCalculator;
 import org.hyperledger.besu.ethereum.ProtocolContext;
 import org.hyperledger.besu.ethereum.core.Block;
 import org.hyperledger.besu.ethereum.core.BlockBody;
@@ -303,10 +302,7 @@
             minBlockOccupancyRatio,
             isCancelled::get,
             miningBeneficiary,
-<<<<<<< HEAD
-=======
             dataGasPrice,
->>>>>>> 28f2bd4a
             protocolSpec.getFeeMarket(),
             protocolSpec.getGasCalculator(),
             protocolSpec.getGasLimitCalculator());
@@ -352,13 +348,13 @@
       final Optional<Bytes32> maybePrevRandao,
       final ProtocolSpec protocolSpec) {
     final long newBlockNumber = parentHeader.getNumber() + 1;
-    final GasLimitCalculator gasLimitCalculator = protocolSpec.getGasLimitCalculator();
-
-    final long gasLimit =
-        gasLimitCalculator.nextGasLimit(
-            parentHeader.getGasLimit(),
-            targetGasLimitSupplier.get().orElse(parentHeader.getGasLimit()),
-            newBlockNumber);
+    long gasLimit =
+        protocolSpec
+            .getGasLimitCalculator()
+            .nextGasLimit(
+                parentHeader.getGasLimit(),
+                targetGasLimitSupplier.get().orElse(parentHeader.getGasLimit()),
+                newBlockNumber);
 
     final DifficultyCalculator difficultyCalculator = protocolSpec.getDifficultyCalculator();
     final BigInteger difficulty =
